import os
import sys
import time
import shlex
import shutil
import random
import inspect
import logging
import asyncio
import pathlib
import traceback
import math
import re

import aiohttp
import discord
import colorlog

from io import BytesIO, StringIO
from functools import wraps
from textwrap import dedent
from datetime import timedelta
from collections import defaultdict

from discord.enums import ChannelType

from . import exceptions
from . import downloader

from .playlist import Playlist
from .player import MusicPlayer
from .entry import StreamPlaylistEntry
from .opus_loader import load_opus_lib
from .config import Config, ConfigDefaults
from .permissions import Permissions, PermissionsDefaults
from .constructs import SkipState, Response
from .utils import load_file, write_file, fixg, ftimedelta, _func_, _get_variable
from .spotify import Spotify
from .json import Json

from .constants import VERSION as BOTVERSION
from .constants import DISCORD_MSG_CHAR_LIMIT, AUDIO_CACHE_PATH


load_opus_lib()

log = logging.getLogger(__name__)


class MusicBot(discord.Client):
    def __init__(self, config_file=None, perms_file=None):
        try:
            sys.stdout.write("\x1b]2;MusicBot {}\x07".format(BOTVERSION))
        except:
            pass

        print()

        if config_file is None:
            config_file = ConfigDefaults.options_file

        if perms_file is None:
            perms_file = PermissionsDefaults.perms_file

        self.players = {}
        self.exit_signal = None
        self.init_ok = False
        self.cached_app_info = None
        self.last_status = None

        self.config = Config(config_file)
        self.permissions = Permissions(perms_file, grant_all=[self.config.owner_id])
        self.str = Json(self.config.i18n_file)

        self.blacklist = set(load_file(self.config.blacklist_file))
        self.autoplaylist = load_file(self.config.auto_playlist_file)

        self.aiolocks = defaultdict(asyncio.Lock)
        self.downloader = downloader.Downloader(download_folder='audio_cache')

        self._setup_logging()

        log.info('Starting MusicBot {}'.format(BOTVERSION))

        if not self.autoplaylist:
            log.warning("Autoplaylist is empty, disabling.")
            self.config.auto_playlist = False
        else:
            log.info("Loaded autoplaylist with {} entries".format(len(self.autoplaylist)))

        if self.blacklist:
            log.debug("Loaded blacklist with {} entries".format(len(self.blacklist)))

        # TODO: Do these properly
        ssd_defaults = {
            'last_np_msg': None,
            'auto_paused': False,
            'availability_paused': False
        }
        self.server_specific_data = defaultdict(ssd_defaults.copy)

        super().__init__()
        self.aiosession = aiohttp.ClientSession(loop=self.loop)
        self.http.user_agent += ' MusicBot/%s' % BOTVERSION

        self.spotify = None
        if self.config._spotify:
            self.spotify = Spotify(self.config.spotify_clientid, self.config.spotify_clientsecret, aiosession=self.aiosession, loop=self.loop)
            if not self.spotify.token:
                log.warning('Your Spotify credentials could not be validated. Please make sure your client ID and client secret '
                            'in the config file are correct. Disabling Spotify integration for this session.')
                self.config._spotify = False
            else:
                log.info('Authenticated with Spotify successfully using client ID and secret.')

    def __del__(self):
        # These functions return futures but it doesn't matter
        try:    self.http.session.close()
        except: pass

        try:    self.aiosession.close()
        except: pass

    # TODO: Add some sort of `denied` argument for a message to send when someone else tries to use it
    def owner_only(func):
        @wraps(func)
        async def wrapper(self, *args, **kwargs):
            # Only allow the owner to use these commands
            orig_msg = _get_variable('message')

            if not orig_msg or orig_msg.author.id == self.config.owner_id:
                # noinspection PyCallingNonCallable
                return await func(self, *args, **kwargs)
            else:
                raise exceptions.PermissionsError("Only the owner can use this command.", expire_in=30)

        return wrapper

    def dev_only(func):
        @wraps(func)
        async def wrapper(self, *args, **kwargs):
            orig_msg = _get_variable('message')

            if orig_msg.author.id in self.config.dev_ids:
                # noinspection PyCallingNonCallable
                return await func(self, *args, **kwargs)
            else:
                raise exceptions.PermissionsError("Only dev users can use this command.", expire_in=30)

        wrapper.dev_cmd = True
        return wrapper

    def ensure_appinfo(func):
        @wraps(func)
        async def wrapper(self, *args, **kwargs):
            await self._cache_app_info()
            # noinspection PyCallingNonCallable
            return await func(self, *args, **kwargs)

        return wrapper

    def _get_owner(self, *, server=None, voice=False):
            return discord.utils.find(
                lambda m: m.id == self.config.owner_id and (m.voice if voice else True),
                server.members if server else self.get_all_members()
            )

    def _delete_old_audiocache(self, path=AUDIO_CACHE_PATH):
        try:
            shutil.rmtree(path)
            return True
        except:
            try:
                os.rename(path, path + '__')
            except:
                return False
            try:
                shutil.rmtree(path)
            except:
                os.rename(path + '__', path)
                return False

        return True

    def _setup_logging(self):
        if len(logging.getLogger(__package__).handlers) > 1:
            log.debug("Skipping logger setup, already set up")
            return

        shandler = logging.StreamHandler(stream=sys.stdout)
        shandler.setFormatter(colorlog.LevelFormatter(
            fmt = {
                'DEBUG': '{log_color}[{levelname}:{module}] {message}',
                'INFO': '{log_color}{message}',
                'WARNING': '{log_color}{levelname}: {message}',
                'ERROR': '{log_color}[{levelname}:{module}] {message}',
                'CRITICAL': '{log_color}[{levelname}:{module}] {message}',

                'EVERYTHING': '{log_color}[{levelname}:{module}] {message}',
                'NOISY': '{log_color}[{levelname}:{module}] {message}',
                'VOICEDEBUG': '{log_color}[{levelname}:{module}][{relativeCreated:.9f}] {message}',
                'FFMPEG': '{log_color}[{levelname}:{module}][{relativeCreated:.9f}] {message}'
            },
            log_colors = {
                'DEBUG':    'cyan',
                'INFO':     'white',
                'WARNING':  'yellow',
                'ERROR':    'red',
                'CRITICAL': 'bold_red',

                'EVERYTHING': 'white',
                'NOISY':      'white',
                'FFMPEG':     'bold_purple',
                'VOICEDEBUG': 'purple',
        },
            style = '{',
            datefmt = ''
        ))
        shandler.setLevel(self.config.debug_level)
        logging.getLogger(__package__).addHandler(shandler)

        log.debug("Set logging level to {}".format(self.config.debug_level_str))

        if self.config.debug_mode:
            dlogger = logging.getLogger('discord')
            dlogger.setLevel(logging.DEBUG)
            dhandler = logging.FileHandler(filename='logs/discord.log', encoding='utf-8', mode='w')
            dhandler.setFormatter(logging.Formatter('{asctime}:{levelname}:{name}: {message}', style='{'))
            dlogger.addHandler(dhandler)

    @staticmethod
    def _check_if_empty(vchannel: discord.abc.GuildChannel, *, excluding_me=True, excluding_deaf=False):
        def check(member):
            if excluding_me and member == vchannel.guild.me:
                return False

            if excluding_deaf and any([member.deaf, member.self_deaf]):
                return False

            return True

        return not sum(1 for m in vchannel.members if check(m))

    async def _join_startup_channels(self, channels, *, autosummon=True):
        joined_servers = set()
        channel_map = {c.guild: c for c in channels}

        def _autopause(player):
            if self._check_if_empty(player.voice_client.channel):
                log.info("Initial autopause in empty channel")

                player.pause()
                self.server_specific_data[player.voice_client.channel.guild]['auto_paused'] = True

        for guild in self.guilds:
            if guild.unavailable or guild in channel_map:
                continue

            if guild.me.voice:
                log.info("Found resumable voice channel {0.guild.name}/{0.name}".format(guild.me.voice.channel))
                channel_map[guild] = guild.me.voice.channel

            if autosummon:
                owner = self._get_owner(server=guild, voice=True)
                if owner:
                    log.info("Found owner in \"{}\"".format(owner.voice.channel.name))
                    channel_map[guild] = owner.voice.channel

        for guild, channel in channel_map.items():
            if guild in joined_servers:
                log.info("Already joined a channel in \"{}\", skipping".format(guild.name))
                continue

            if channel and isinstance(channel, discord.VoiceChannel):
                log.info("Attempting to join {0.guild.name}/{0.name}".format(channel))

                chperms = channel.permissions_for(guild.me)

                if not chperms.connect:
                    log.info("Cannot join channel \"{}\", no permission.".format(channel.name))
                    continue

                elif not chperms.speak:
                    log.info("Will not join channel \"{}\", no permission to speak.".format(channel.name))
                    continue

                try:
                    player = await self.get_player(channel, create=True, deserialize=self.config.persistent_queue)
                    joined_servers.add(guild)

                    log.info("Joined {0.guild.name}/{0.name}".format(channel))

                    if player.is_stopped:
                        player.play()

                    if self.config.auto_playlist:
                        if self.config.auto_pause:
                            player.once('play', lambda player, **_: _autopause(player))
                        if not player.playlist.entries:
                            await self.on_player_finished_playing(player)

                except Exception:
                    log.debug("Error joining {0.guild.name}/{0.name}".format(channel), exc_info=True)
                    log.error("Failed to join {0.guild.name}/{0.name}".format(channel))

            elif channel:
                log.warning("Not joining {0.guild.name}/{0.name}, that's a text channel.".format(channel))

            else:
                log.warning("Invalid channel thing: {}".format(channel))

    async def _wait_delete_msg(self, message, after):
        await asyncio.sleep(after)
        await self.safe_delete_message(message, quiet=True)

    # TODO: Check to see if I can just move this to on_message after the response check
    async def _manual_delete_check(self, message, *, quiet=False):
        if self.config.delete_invoking:
            await self.safe_delete_message(message, quiet=quiet)

    async def _check_ignore_non_voice(self, msg):
        vc = msg.guild.me.voice.channel

        # If we've connected to a voice chat and we're in the same voice channel
        if not vc or vc == msg.author.voice.channel:
            return True
        else:
            raise exceptions.PermissionsError(
                "you cannot use this command when not in the voice channel (%s)" % vc.name, expire_in=30)

    async def _cache_app_info(self, *, update=False):
        if not self.cached_app_info and not update and self.user.bot:
            log.debug("Caching app info")
            self.cached_app_info = await self.application_info()

        return self.cached_app_info


    async def remove_from_autoplaylist(self, song_url:str, *, ex:Exception=None, delete_from_ap=False):
        if song_url not in self.autoplaylist:
            log.debug("URL \"{}\" not in autoplaylist, ignoring".format(song_url))
            return

        async with self.aiolocks[_func_()]:
            self.autoplaylist.remove(song_url)
            log.info("Removing unplayable song from autoplaylist: %s" % song_url)

            with open(self.config.auto_playlist_removed_file, 'a', encoding='utf8') as f:
                f.write(
                    '# Entry removed {ctime}\n'
                    '# Reason: {ex}\n'
                    '{url}\n\n{sep}\n\n'.format(
                        ctime=time.ctime(),
                        ex=str(ex).replace('\n', '\n#' + ' ' * 10), # 10 spaces to line up with # Reason:
                        url=song_url,
                        sep='#' * 32
                ))

            if delete_from_ap:
                log.info("Updating autoplaylist")
                write_file(self.config.auto_playlist_file, self.autoplaylist)

    @ensure_appinfo
    async def generate_invite_link(self, *, permissions=discord.Permissions(70380544), guild=None):
        return discord.utils.oauth_url(self.cached_app_info.id, permissions=permissions, guild=guild)

    async def get_voice_client(self, channel: discord.abc.GuildChannel):
        if isinstance(channel, discord.Object):
            channel = self.get_channel(channel.id)

        if not isinstance(channel, discord.VoiceChannel):
            raise AttributeError('Channel passed must be a voice channel')

        if channel.guild.voice_client:
            return channel.guild.voice_client
        else:
            return await channel.connect(timeout=60, reconnect=True)

    async def reconnect_voice_client(self, guild, *, sleep=0.1, channel=None):
        log.debug("Reconnecting voice client on \"{}\"{}".format(
            guild, ' to "{}"'.format(channel.name) if channel else ''))

        async with self.aiolocks[_func_() + ':' + str(guild.id)]:
            vc = self.voice_client_in(guild)

            if not (vc or channel):
                return

            _paused = False
            player = self.get_player_in(guild)

            if player and player.is_playing:
                log.voicedebug("(%s) Pausing", _func_())

                player.pause()
                _paused = True

            log.voicedebug("(%s) Disconnecting", _func_())

            try:
                await vc.disconnect()
            except:
                pass

            if sleep:
                log.voicedebug("(%s) Sleeping for %s", _func_(), sleep)
                await asyncio.sleep(sleep)

            if player:
                log.voicedebug("(%s) Getting voice client", _func_())

                if not channel:
                    new_vc = await self.get_voice_client(vc.channel)
                else:
                    new_vc = await self.get_voice_client(channel)

                log.voicedebug("(%s) Swapping voice client", _func_())
                await player.reload_voice(new_vc)

                if player.is_paused and _paused:
                    log.voicedebug("Resuming")
                    player.resume()

        log.debug("Reconnected voice client on \"{}\"{}".format(
            guild, ' to "{}"'.format(channel.name) if channel else ''))

    async def disconnect_voice_client(self, guild):
        vc = self.voice_client_in(guild)
        if not vc:
            return

        if guild.id in self.players:
            self.players.pop(guild.id).kill()

        await vc.disconnect()

    async def disconnect_all_voice_clients(self):
        for vc in list(self.voice_clients).copy():
            await self.disconnect_voice_client(vc.channel.guild)

    async def set_voice_state(self, vchannel, *, mute=False, deaf=False):
        if isinstance(vchannel, discord.Object):
            vchannel = self.get_channel(vchannel.id)

        if getattr(vchannel, 'type', ChannelType.text) != ChannelType.voice:
            raise AttributeError('Channel passed must be a voice channel')

        await self.ws.voice_state(vchannel.guild.id, vchannel.id, mute, deaf)
        # I hope I don't have to set the channel here
        # instead of waiting for the event to update it

    def get_player_in(self, guild:discord.Guild) -> MusicPlayer:
        return self.players.get(guild.id)

    async def get_player(self, channel, create=False, *, deserialize=False) -> MusicPlayer:
        guild = channel.guild

        async with self.aiolocks[_func_() + ':' + str(guild.id)]:
            if deserialize:
                voice_client = await self.get_voice_client(channel)
                player = await self.deserialize_queue(guild, voice_client)

                if player:
                    log.debug("Created player via deserialization for guild %s with %s entries", guild.id, len(player.playlist))
                    # Since deserializing only happens when the bot starts, I should never need to reconnect
                    return self._init_player(player, guild=guild)

            if guild.id not in self.players:
                if not create:
                    raise exceptions.CommandError(
                        'The bot is not in a voice channel.  '
                        'Use %ssummon to summon it to your voice channel.' % self.config.command_prefix)

                voice_client = await self.get_voice_client(channel)

                playlist = Playlist(self)
                player = MusicPlayer(self, voice_client, playlist)
                self._init_player(player, guild=guild)

            async with self.aiolocks[self.reconnect_voice_client.__name__ + ':' + str(guild.id)]:
                if self.players[guild.id].voice_client not in self.voice_clients:
                    log.debug("Reconnect required for voice client in {}".format(guild.name))
                    await self.reconnect_voice_client(guild, channel=channel)

        return self.players[guild.id]

    def _init_player(self, player, *, guild=None):
        player = player.on('play', self.on_player_play) \
                       .on('resume', self.on_player_resume) \
                       .on('pause', self.on_player_pause) \
                       .on('stop', self.on_player_stop) \
                       .on('finished-playing', self.on_player_finished_playing) \
                       .on('entry-added', self.on_player_entry_added) \
                       .on('error', self.on_player_error)

        player.skip_state = SkipState()

        if guild:
            self.players[guild.id] = player

        return player

    async def on_player_play(self, player, entry):
        await self.update_now_playing_status(entry)
        player.skip_state.reset()

        # This is the one event where its ok to serialize autoplaylist entries
        await self.serialize_queue(player.voice_client.channel.guild)

        if self.config.write_current_song:
            await self.write_current_song(player.voice_client.channel.guild, entry)

        channel = entry.meta.get('channel', None)
        author = entry.meta.get('author', None)

        if channel and author:
            last_np_msg = self.server_specific_data[channel.guild]['last_np_msg']
            if last_np_msg and last_np_msg.channel == channel:

                async for lmsg in channel.history(limit=1):
                    if lmsg != last_np_msg and last_np_msg:
                        await self.safe_delete_message(last_np_msg)
                        self.server_specific_data[channel.guild]['last_np_msg'] = None
                    break  # This is probably redundant

            author_perms = self.permissions.for_user(author)

            if author not in player.voice_client.channel.members and author_perms.skip_when_absent:
                newmsg = 'Skipping next song in `%s`: `%s` added by `%s` as queuer not in voice' % (
                    player.voice_client.channel.name, entry.title, entry.meta['author'].name)
                player.skip()
            elif self.config.now_playing_mentions:
                newmsg = '%s - your song `%s` is now playing in `%s`!' % (
                    entry.meta['author'].mention, entry.title, player.voice_client.channel.name)
            else:
                newmsg = 'Now playing in `%s`: `%s` added by `%s`' % (
                    player.voice_client.channel.name, entry.title, entry.meta['author'].name)

            if self.server_specific_data[channel.guild]['last_np_msg']:
                self.server_specific_data[channel.guild]['last_np_msg'] = await self.safe_edit_message(last_np_msg, newmsg, send_if_fail=True)
            else:
                self.server_specific_data[channel.guild]['last_np_msg'] = await self.safe_send_message(channel, newmsg)

        # TODO: Check channel voice state?

    async def on_player_resume(self, player, entry, **_):
        await self.update_now_playing_status(entry)

    async def on_player_pause(self, player, entry, **_):
        await self.update_now_playing_status(entry, True)
        # await self.serialize_queue(player.voice_client.channel.guild)

    async def on_player_stop(self, player, **_):
        await self.update_now_playing_status()

    async def on_player_finished_playing(self, player, **_):
        def _autopause(player):
            if self._check_if_empty(player.voice_client.channel):
                log.info("Player finished playing, autopaused in empty channel")

                player.pause()
                self.server_specific_data[player.voice_client.channel.guild]['auto_paused'] = True

        if not player.playlist.entries and not player.current_entry and self.config.auto_playlist:
            if not player.autoplaylist:
                if not self.autoplaylist:
                    # TODO: When I add playlist expansion, make sure that's not happening during this check
                    log.warning("No playable songs in the autoplaylist, disabling.")
                    self.config.auto_playlist = False
                else:
                    log.debug("No content in current autoplaylist. Filling with new music...")
                    player.autoplaylist = list(set(self.autoplaylist))

            while player.autoplaylist:
                if self.config.auto_playlist_random:
                    random.shuffle(player.autoplaylist)
                    song_url = random.choice(player.autoplaylist)
                else:
                    song_url = player.autoplaylist[0]
                player.autoplaylist.remove(song_url)

                info = {}

                try:
                    info = await self.downloader.extract_info(player.playlist.loop, song_url, download=False, process=False)
                except downloader.youtube_dl.utils.DownloadError as e:
                    if 'YouTube said:' in e.args[0]:
                        # url is bork, remove from list and put in removed list
                        log.error("Error processing youtube url:\n{}".format(e.args[0]))

                    else:
                        # Probably an error from a different extractor, but I've only seen youtube's
                        log.error("Error processing \"{url}\": {ex}".format(url=song_url, ex=e))

                    await self.remove_from_autoplaylist(song_url, ex=e, delete_from_ap=self.config.remove_ap)
                    continue

                except Exception as e:
                    log.error("Error processing \"{url}\": {ex}".format(url=song_url, ex=e))
                    log.exception()

                    self.autoplaylist.remove(song_url)
                    continue

                if info.get('entries', None):  # or .get('_type', '') == 'playlist'
                    log.debug("Playlist found but is unsupported at this time, skipping.")
                    # TODO: Playlist expansion

                # Do I check the initial conditions again?
                # not (not player.playlist.entries and not player.current_entry and self.config.auto_playlist)

                if self.config.auto_pause:
                    player.once('play', lambda player, **_: _autopause(player))

                try:
                    await player.playlist.add_entry(song_url, channel=None, author=None)
                except exceptions.ExtractionError as e:
                    log.error("Error adding song from autoplaylist: {}".format(e))
                    log.debug('', exc_info=True)
                    continue

                break

            if not self.autoplaylist:
                # TODO: When I add playlist expansion, make sure that's not happening during this check
                log.warning("No playable songs in the autoplaylist, disabling.")
                self.config.auto_playlist = False

        else: # Don't serialize for autoplaylist events
            await self.serialize_queue(player.voice_client.channel.guild)

    async def on_player_entry_added(self, player, playlist, entry, **_):
        if entry.meta.get('author') and entry.meta.get('channel'):
            await self.serialize_queue(player.voice_client.channel.guild)

    async def on_player_error(self, player, entry, ex, **_):
        if 'channel' in entry.meta:
            await self.safe_send_message(
                entry.meta['channel'],
                "```\nError from FFmpeg:\n{}\n```".format(ex)
            )
        else:
            log.exception("Player error", exc_info=ex)

    async def update_now_playing_status(self, entry=None, is_paused=False):
        game = None

        if not self.config.status_message:
            if self.user.bot:
                activeplayers = sum(1 for p in self.players.values() if p.is_playing)
                if activeplayers > 1:
                    game = discord.Game(type=0, name="music on %s guilds" % activeplayers)
                    entry = None

                elif activeplayers == 1:
                    player = discord.utils.get(self.players.values(), is_playing=True)
                    entry = player.current_entry

            if entry:
                prefix = u'\u275A\u275A ' if is_paused else ''

                name = u'{}{}'.format(prefix, entry.title)[:128]
                game = discord.Game(type=0, name=name)
        else:
            game = discord.Game(type=0, name=self.config.status_message.strip()[:128])

        async with self.aiolocks[_func_()]:
            if game != self.last_status:
                await self.change_presence(activity=game)
                self.last_status = game

    async def update_now_playing_message(self, guild, message, *, channel=None):
        lnp = self.server_specific_data[guild]['last_np_msg']
        m = None

        if message is None and lnp:
            await self.safe_delete_message(lnp, quiet=True)

        elif lnp:  # If there was a previous lp message
            oldchannel = lnp.channel

            if lnp.channel == oldchannel:  # If we have a channel to update it in
                async for lmsg in self.logs_from(channel, limit=1):
                    if lmsg != lnp and lnp:  # If we need to resend it
                        await self.safe_delete_message(lnp, quiet=True)
                        m = await self.safe_send_message(channel, message, quiet=True)
                    else:
                        m = await self.safe_edit_message(lnp, message, send_if_fail=True, quiet=False)

            elif channel: # If we have a new channel to send it to
                await self.safe_delete_message(lnp, quiet=True)
                m = await self.safe_send_message(channel, message, quiet=True)

            else:  # we just resend it in the old channel
                await self.safe_delete_message(lnp, quiet=True)
                m = await self.safe_send_message(oldchannel, message, quiet=True)

        elif channel: # No previous message
            m = await self.safe_send_message(channel, message, quiet=True)

        self.server_specific_data[guild]['last_np_msg'] = m


    async def serialize_queue(self, guild, *, dir=None):
        """
        Serialize the current queue for a server's player to json.
        """

        player = self.get_player_in(guild)
        if not player:
            return

        if dir is None:
            dir = 'data/%s/queue.json' % guild.id

        async with self.aiolocks['queue_serialization' + ':' + str(guild.id)]:
            log.debug("Serializing queue for %s", guild.id)

            with open(dir, 'w', encoding='utf8') as f:
                f.write(player.serialize(sort_keys=True))

    async def serialize_all_queues(self, *, dir=None):
        coros = [self.serialize_queue(s, dir=dir) for s in self.guilds]
        await asyncio.gather(*coros, return_exceptions=True)

    async def deserialize_queue(self, guild, voice_client, playlist=None, *, dir=None) -> MusicPlayer:
        """
        Deserialize a saved queue for a server into a MusicPlayer.  If no queue is saved, returns None.
        """

        if playlist is None:
            playlist = Playlist(self)

        if dir is None:
            dir = 'data/%s/queue.json' % guild.id

        async with self.aiolocks['queue_serialization' + ':' + str(guild.id)]:
            if not os.path.isfile(dir):
                return None

            log.debug("Deserializing queue for %s", guild.id)

            with open(dir, 'r', encoding='utf8') as f:
                data = f.read()

        return MusicPlayer.from_json(data, self, voice_client, playlist)

    async def write_current_song(self, guild, entry, *, dir=None):
        """
        Writes the current song to file
        """
        player = self.get_player_in(guild)
        if not player:
            return

        if dir is None:
            dir = 'data/%s/current.txt' % guild.id

        async with self.aiolocks['current_song' + ':' + str(guild.id)]:
            log.debug("Writing current song for %s", guild.id)

            with open(dir, 'w', encoding='utf8') as f:
                f.write(entry.title)

    @ensure_appinfo
    async def _on_ready_sanity_checks(self):
        # Ensure folders exist
        await self._scheck_ensure_env()

        # Server permissions check
        await self._scheck_server_permissions()

        # playlists in autoplaylist
        await self._scheck_autoplaylist()

        # config/permissions async validate?
        await self._scheck_configs()


    async def _scheck_ensure_env(self):
        log.debug("Ensuring data folders exist")
        for guild in self.guilds:
            pathlib.Path('data/%s/' % guild.id).mkdir(exist_ok=True)

        with open('data/server_names.txt', 'w', encoding='utf8') as f:
            for guilds in sorted(self.guilds, key=lambda s:int(s.id)):
                f.write('{:<22} {}\n'.format(guild.id, guild.name))

        if not self.config.save_videos and os.path.isdir(AUDIO_CACHE_PATH):
            if self._delete_old_audiocache():
                log.debug("Deleted old audio cache")
            else:
                log.debug("Could not delete old audio cache, moving on.")


    async def _scheck_server_permissions(self):
        log.debug("Checking server permissions")
        pass # TODO

    async def _scheck_autoplaylist(self):
        log.debug("Auditing autoplaylist")
        pass # TODO

    async def _scheck_configs(self):
        log.debug("Validating config")
        await self.config.async_validate(self)

        log.debug("Validating permissions config")
        await self.permissions.async_validate(self)



#######################################################################################################################


    async def safe_send_message(self, dest, content, **kwargs):
        tts = kwargs.pop('tts', False)
        quiet = kwargs.pop('quiet', False)
        expire_in = kwargs.pop('expire_in', 0)
        allow_none = kwargs.pop('allow_none', True)
        also_delete = kwargs.pop('also_delete', None)

        msg = None
        lfunc = log.debug if quiet else log.warning

        try:
            if content is not None or allow_none:
                if isinstance(content, discord.Embed):
                    msg = await dest.send(embed=content)
                else:
                    msg = await dest.send(content, tts=tts)

        except discord.Forbidden:
            lfunc("Cannot send message to \"%s\", no permission", dest.name)

        except discord.NotFound:
            lfunc("Cannot send message to \"%s\", invalid channel?", dest.name)

        except discord.HTTPException:
            if len(content) > DISCORD_MSG_CHAR_LIMIT:
                lfunc("Message is over the message size limit (%s)", DISCORD_MSG_CHAR_LIMIT)
            else:
                lfunc("Failed to send message")
                log.noise("Got HTTPException trying to send message to %s: %s", dest, content)

        finally:
            if msg and expire_in:
                asyncio.ensure_future(self._wait_delete_msg(msg, expire_in))

            if also_delete and isinstance(also_delete, discord.Message):
                asyncio.ensure_future(self._wait_delete_msg(also_delete, expire_in))

        return msg

    async def safe_delete_message(self, message, *, quiet=False):
        lfunc = log.debug if quiet else log.warning

        try:
            return await message.delete()

        except discord.Forbidden:
            lfunc("Cannot delete message \"{}\", no permission".format(message.clean_content))

        except discord.NotFound:
            lfunc("Cannot delete message \"{}\", message not found".format(message.clean_content))

    async def safe_edit_message(self, message, new, *, send_if_fail=False, quiet=False):
        lfunc = log.debug if quiet else log.warning

        try:
            return await message.edit(content=new)

        except discord.NotFound:
            lfunc("Cannot edit message \"{}\", message not found".format(message.clean_content))
            if send_if_fail:
                lfunc("Sending message instead")
                return await self.safe_send_message(message.channel, new)

    async def send_typing(self, destination):
        try:
            return await destination.trigger_typing()
        except discord.Forbidden:
            log.warning("Could not send typing to {}, no permission".format(destination))

    async def restart(self):
        self.exit_signal = exceptions.RestartSignal()
        await self.logout()

    def restart_threadsafe(self):
        asyncio.run_coroutine_threadsafe(self.restart(), self.loop)

    def _cleanup(self):
        try:
            self.loop.run_until_complete(self.logout())
        except: pass

        pending = asyncio.Task.all_tasks()
        gathered = asyncio.gather(*pending)

        try:
            gathered.cancel()
            self.loop.run_until_complete(gathered)
            gathered.exception()
        except: pass

    # noinspection PyMethodOverriding
    def run(self):
        try:
            self.loop.run_until_complete(self.start(*self.config.auth))

        except discord.errors.LoginFailure:
            # Add if token, else
            raise exceptions.HelpfulError(
                "Bot cannot login, bad credentials.",
                "Fix your token in the options file.  "
                "Remember that each field should be on their own line."
            )  #     ^^^^ In theory self.config.auth should never have no items

        finally:
            try:
                self._cleanup()
            except Exception:
                log.error("Error in cleanup", exc_info=True)

            self.loop.close()
            if self.exit_signal:
                raise self.exit_signal

    async def logout(self):
        await self.disconnect_all_voice_clients()
        return await super().logout()

    async def on_error(self, event, *args, **kwargs):
        ex_type, ex, stack = sys.exc_info()

        if ex_type == exceptions.HelpfulError:
            log.error("Exception in {}:\n{}".format(event, ex.message))

            await asyncio.sleep(2)  # don't ask
            await self.logout()

        elif issubclass(ex_type, exceptions.Signal):
            self.exit_signal = ex_type
            await self.logout()

        else:
            log.error("Exception in {}".format(event), exc_info=True)

    async def on_resumed(self):
        log.info("\nReconnected to discord.\n")

    async def on_ready(self):
        dlogger = logging.getLogger('discord')
        for h in dlogger.handlers:
            if getattr(h, 'terminator', None) == '':
                dlogger.removeHandler(h)
                print()

        log.debug("Connection established, ready to go.")

        self.ws._keep_alive.name = 'Gateway Keepalive'

        if self.init_ok:
            log.debug("Received additional READY event, may have failed to resume")
            return

        await self._on_ready_sanity_checks()

        self.init_ok = True

        ################################

        log.info("Connected: {0}/{1}#{2}".format(
            self.user.id,
            self.user.name,
            self.user.discriminator
        ))

        owner = self._get_owner(voice=True) or self._get_owner()
        if owner and self.guilds:
            log.info("Owner:     {0}/{1}#{2}\n".format(
                owner.id,
                owner.name,
                owner.discriminator
            ))

            log.info('Guild List:')
            for s in self.guilds:
                ser = ('{} (unavailable)'.format(s.name) if s.unavailable else s.name)
                log.info(' - ' + ser)

        elif self.guilds:
            log.warning("Owner could not be found on any guild (id: %s)\n" % self.config.owner_id)

            log.info('Guild List:')
            for s in self.guilds:
                ser = ('{} (unavailable)'.format(s.name) if s.unavailable else s.name)
                log.info(' - ' + ser)

        else:
            log.warning("Owner unknown, bot is not on any guilds.")
            if self.user.bot:
                log.warning(
                    "To make the bot join a guild, paste this link in your browser. \n"
                    "Note: You should be logged into your main account and have \n"
                    "manage server permissions on the guild you want the bot to join.\n"
                    "  " + await self.generate_invite_link()
                )

        print(flush=True)

        if self.config.bound_channels:
            chlist = set(self.get_channel(i) for i in self.config.bound_channels if i)
            chlist.discard(None)

            invalids = set()
            invalids.update(c for c in chlist if c.type == discord.ChannelType.voice)

            chlist.difference_update(invalids)
            self.config.bound_channels.difference_update(invalids)

            if chlist:
                log.info("Bound to text channels:")
                [log.info(' - {}/{}'.format(ch.guild.name.strip(), ch.name.strip())) for ch in chlist if ch]
            else:
                print("Not bound to any text channels")

            if invalids and self.config.debug_mode:
                print(flush=True)
                log.info("Not binding to voice channels:")
                [log.info(' - {}/{}'.format(ch.guild.name.strip(), ch.name.strip())) for ch in invalids if ch]

            print(flush=True)

        else:
            log.info("Not bound to any text channels")

        if self.config.autojoin_channels:
            chlist = set(self.get_channel(i) for i in self.config.autojoin_channels if i)
            chlist.discard(None)

            invalids = set()
            invalids.update(c for c in chlist if c.type == discord.ChannelType.text)

            chlist.difference_update(invalids)
            self.config.autojoin_channels.difference_update(invalids)

            if chlist:
                log.info("Autojoining voice chanels:")
                [log.info(' - {}/{}'.format(ch.guild.name.strip(), ch.name.strip())) for ch in chlist if ch]
            else:
                log.info("Not autojoining any voice channels")

            if invalids and self.config.debug_mode:
                print(flush=True)
                log.info("Cannot autojoin text channels:")
                [log.info(' - {}/{}'.format(ch.guild.name.strip(), ch.name.strip())) for ch in invalids if ch]

            self.autojoin_channels = chlist

        else:
            log.info("Not autojoining any voice channels")
            self.autojoin_channels = set()
        
        if self.config.show_config_at_start:
            print(flush=True)
            log.info("Options:")

            log.info("  Command prefix: " + self.config.command_prefix)
            log.info("  Default volume: {}%".format(int(self.config.default_volume * 100)))
            log.info("  Skip threshold: {} votes or {}%".format(
                self.config.skips_required, fixg(self.config.skip_ratio_required * 100)))
            log.info("  Now Playing @mentions: " + ['Disabled', 'Enabled'][self.config.now_playing_mentions])
            log.info("  Auto-Summon: " + ['Disabled', 'Enabled'][self.config.auto_summon])
            log.info("  Auto-Playlist: " + ['Disabled', 'Enabled'][self.config.auto_playlist] + " (order: " + ['sequential', 'random'][self.config.auto_playlist_random] + ")")
            log.info("  Auto-Pause: " + ['Disabled', 'Enabled'][self.config.auto_pause])
            log.info("  Delete Messages: " + ['Disabled', 'Enabled'][self.config.delete_messages])
            if self.config.delete_messages:
                log.info("    Delete Invoking: " + ['Disabled', 'Enabled'][self.config.delete_invoking])
            log.info("  Debug Mode: " + ['Disabled', 'Enabled'][self.config.debug_mode])
            log.info("  Downloaded songs will be " + ['deleted', 'saved'][self.config.save_videos])
            if self.config.status_message:
                log.info("  Status message: " + self.config.status_message)
            log.info("  Write current songs to file: " + ['Disabled', 'Enabled'][self.config.write_current_song])
            log.info("  Author insta-skip: " + ['Disabled', 'Enabled'][self.config.allow_author_skip])
            log.info("  Embeds: " + ['Disabled', 'Enabled'][self.config.embeds])
            log.info("  Spotify integration: " + ['Disabled', 'Enabled'][self.config._spotify])
            log.info("  Legacy skip: " + ['Disabled', 'Enabled'][self.config.legacy_skip])

        print(flush=True)

        await self.update_now_playing_status()

        # maybe option to leave the ownerid blank and generate a random command for the owner to use
        # wait_for_message is pretty neato

        await self._join_startup_channels(self.autojoin_channels, autosummon=self.config.auto_summon)

        # we do this after the config stuff because it's a lot easier to notice here
        if self.config.missing_keys:
            log.warning('Your config file is missing some options. If you have recently updated, '
                        'check the example_options.ini file to see if there are new options available to you. '
                        'The options missing are: {0}'.format(self.config.missing_keys))
            print(flush=True)

        log.warning('This is an experimental branch of MusicBot and may not work correctly. Please report bugs on GitHub.')

        # t-t-th-th-that's all folks!

    def _gen_embed(self):
        """Provides a basic template for embeds"""
        e = discord.Embed()
        e.colour = 7506394
        e.set_footer(text='Just-Some-Bots/MusicBot ({})'.format(BOTVERSION), icon_url='https://i.imgur.com/gFHBoZA.png')
        e.set_author(name=self.user.name, url='https://github.com/Just-Some-Bots/MusicBot', icon_url=self.user.avatar_url)
        return e

    async def cmd_resetplaylist(self, player, channel):
        """
        Usage:
            {command_prefix}resetplaylist

        Resets all songs in the server's autoplaylist
        """
        player.autoplaylist = list(set(self.autoplaylist))
        return Response(self.str.get('cmd-resetplaylist-response', '\N{OK HAND SIGN}'), delete_after=15)

    async def cmd_help(self, message, channel, command=None):
        """
        Usage:
            {command_prefix}help [command]

        Prints a help message.
        If a command is specified, it prints a help message for that command.
        Otherwise, it lists the available commands.
        """
        self.commands = []
        self.is_all = False
        prefix = self.config.command_prefix

        if command:
            if command.lower() == 'all':
                self.is_all = True
                await self.gen_cmd_list(message, list_all_cmds=True)

            else:
                cmd = getattr(self, 'cmd_' + command, None)
                if cmd and not hasattr(cmd, 'dev_cmd'):
                    return Response(
                        "```\n{}```".format(
                            dedent(cmd.__doc__)
                        ).format(command_prefix=self.config.command_prefix),
                        delete_after=60
                    )
                else:
                    raise exceptions.CommandError(self.str.get('cmd-help-invalid', "No such command"), expire_in=10)

        elif message.author.id == self.config.owner_id:
            await self.gen_cmd_list(message, list_all_cmds=True)

        else:
            await self.gen_cmd_list(message)

        desc = '```\n' + ', '.join(self.commands) + '\n```\n' + self.str.get(
            'cmd-help-response', 'For information about a particular command, run `{}help [command]`\n'
                                 'For further help, see https://just-some-bots.github.io/MusicBot/').format(prefix)
        if not self.is_all:
            desc += self.str.get('cmd-help-all', '\nOnly showing commands you can use, for a list of all commands, run `{}help all`').format(prefix)

        return Response(desc, reply=True, delete_after=60)

    async def cmd_blacklist(self, message, user_mentions, option, something):
        """
        Usage:
            {command_prefix}blacklist [ + | - | add | remove ] @UserName [@UserName2 ...]

        Add or remove users to the blacklist.
        Blacklisted users are forbidden from using bot commands.
        """

        if not user_mentions:
            raise exceptions.CommandError("No users listed.", expire_in=20)

        if option not in ['+', '-', 'add', 'remove']:
            raise exceptions.CommandError(
                self.str.get('cmd-blacklist-invalid', 'Invalid option "{0}" specified, use +, -, add, or remove').format(option), expire_in=20
            )

        for user in user_mentions.copy():
            if user.id == self.config.owner_id:
                print("[Commands:Blacklist] The owner cannot be blacklisted.")
                user_mentions.remove(user)

        old_len = len(self.blacklist)

        if option in ['+', 'add']:
            self.blacklist.update(user.id for user in user_mentions)

            write_file(self.config.blacklist_file, self.blacklist)

            return Response(
                self.str.get('cmd-blacklist-added', '{0} users have been added to the blacklist').format(len(self.blacklist) - old_len),
                reply=True, delete_after=10
            )

        else:
            if self.blacklist.isdisjoint(user.id for user in user_mentions):
                return Response(self.str.get('cmd-blacklist-none', 'None of those users are in the blacklist.'), reply=True, delete_after=10)

            else:
                self.blacklist.difference_update(user.id for user in user_mentions)
                write_file(self.config.blacklist_file, self.blacklist)

                return Response(
                    self.str.get('cmd-blacklist-removed', '{0} users have been removed from the blacklist').format(old_len - len(self.blacklist)),
                    reply=True, delete_after=10
                )

    async def cmd_id(self, author, user_mentions):
        """
        Usage:
            {command_prefix}id [@user]

        Tells the user their id or the id of another user.
        """
        if not user_mentions:
            return Response(self.str.get('cmd-id-self', 'Your ID is `{0}`').format(author.id), reply=True, delete_after=35)
        else:
            usr = user_mentions[0]
            return Response(self.str.get('cmd-id-other', '**{0}**s ID is `{1}`').format(usr.name, usr.id), reply=True, delete_after=35)

    async def cmd_save(self, player, url=None):
        """
        Usage:
            {command_prefix}save [url]

        Saves the specified song or current song if not specified to the autoplaylist.
        """
        if url or (player.current_entry and not isinstance(player.current_entry, StreamPlaylistEntry)):
            if not url:
                url = player.current_entry.url

            if url not in self.autoplaylist:
                self.autoplaylist.append(url)
                write_file(self.config.auto_playlist_file, self.autoplaylist)
                log.debug("Appended {} to autoplaylist".format(url))
                return Response(self.str.get('cmd-save-success', 'Added <{0}> to the autoplaylist.').format(url))
            else:
                raise exceptions.CommandError(self.str.get('cmd-save-exists', 'This song is already in the autoplaylist.'))
        else:
            raise exceptions.CommandError(self.str.get('cmd-save-invalid', 'There is no valid song playing.'))

    @owner_only
    async def cmd_joinserver(self, message, server_link=None):
        """
        Usage:
            {command_prefix}joinserver invite_link

        Asks the bot to join a server.  Note: Bot accounts cannot use invite links.
        """

        url = await self.generate_invite_link()
        return Response(
            self.str.get('cmd-joinserver-response', "Click here to add me to a server: \n{}").format(url),
            reply=True, delete_after=30
        )

    async def cmd_karaoke(self, player, channel, author):
        """
        Usage:
            {command_prefix}karaoke

        Activates karaoke mode. During karaoke mode, only groups with the BypassKaraokeMode
        permission in the config file can queue music.
        """
        player.karaoke_mode = not player.karaoke_mode
        return Response("\N{OK HAND SIGN} Karaoke mode is now " + ['disabled', 'enabled'][player.karaoke_mode], delete_after=15)

    async def _do_playlist_checks(self, permissions, player, author, testobj):
        num_songs = sum(1 for _ in testobj)

        # I have to do exe extra checks anyways because you can request an arbitrary number of search results
        if not permissions.allow_playlists and num_songs > 1:
            raise exceptions.PermissionsError(self.str.get('playlists-noperms', "You are not allowed to request playlists"), expire_in=30)

        if permissions.max_playlist_length and num_songs > permissions.max_playlist_length:
            raise exceptions.PermissionsError(
                self.str.get('playlists-big', "Playlist has too many entries ({0} > {1})").format(num_songs, permissions.max_playlist_length),
                expire_in=30
            )

        # This is a little bit weird when it says (x + 0 > y), I might add the other check back in
        if permissions.max_songs and player.playlist.count_for_user(author) + num_songs > permissions.max_songs:
            raise exceptions.PermissionsError(
                self.str.get('playlists-limit', "Playlist entries + your already queued songs reached limit ({0} + {1} > {2})").format(
                    num_songs, player.playlist.count_for_user(author), permissions.max_songs),
                expire_in=30
            )
        return True

    async def cmd_play(self, message, player, channel, author, permissions, leftover_args, song_url):
        """
        Usage:
            {command_prefix}play song_link
            {command_prefix}play text to search for
            {command_prefix}play spotify_uri

        Adds the song to the playlist.  If a link is not provided, the first
        result from a youtube search is added to the queue.

        If enabled in the config, the bot will also support Spotify URIs, however
        it will use the metadata (e.g song name and artist) to find a YouTube
        equivalent of the song. Streaming from Spotify is not possible.
        """

        song_url = song_url.strip('<>')

        await self.send_typing(channel)

        if leftover_args:
            song_url = ' '.join([song_url, *leftover_args])
        leftover_args = None  # prevent some crazy shit happening down the line

        # Make sure forward slashes work properly in search queries
        linksRegex = '((http(s)*:[/][/]|www.)([a-z]|[A-Z]|[0-9]|[/.]|[~])*)'
        pattern = re.compile(linksRegex)
        matchUrl = pattern.match(song_url)
        song_url = song_url.replace('/', '%2F') if matchUrl is None else song_url

        # Rewrite YouTube playlist URLs if the wrong URL type is given
        playlistRegex = r'watch\?v=.+&(list=[^&]+)'
        matches = re.search(playlistRegex, song_url)
        groups = matches.groups() if matches is not None else []
        song_url = "https://www.youtube.com/playlist?" + groups[0] if len(groups) > 0 else song_url

        if song_url.startswith('spotify:'):  # treat it as probably a spotify URI
            if self.config._spotify:
                song_url = song_url.split(":", 1)[1]
                try:

                    if song_url.startswith('track:'):
                        song_url = song_url.split(":", 1)[1]
                        res = await self.spotify.get_track(song_url)
                        song_url = res['artists'][0]['name'] + ' ' + res['name']  # spooky

                    elif song_url.startswith('album:'):
                        song_url = song_url.split(":", 1)[1]
                        res = await self.spotify.get_album(song_url)
                        await self._do_playlist_checks(permissions, player, author, res['tracks']['items'])
                        procmesg = await self.safe_send_message(channel, self.str.get('cmd-play-spotify-album-process', 'Processing album `{0}`').format(res['name']))
                        for i in res['tracks']['items']:
                            song_url = i['name'] + ' ' + i['artists'][0]['name']
                            log.debug('Processing {0}'.format(song_url))
                            await self.cmd_play(message, player, channel, author, permissions, leftover_args, song_url)
                        await self.safe_delete_message(procmesg)
                        return Response(self.str.get('cmd-play-spotify-album-queued', "Enqueued `{0}` with **{1}** songs.").format(res['name'], len(res['tracks']['items'])))

                    elif song_url.startswith('user:') and 'playlist:' in song_url:
                        user = song_url.split(":",)[1]
                        song_url = song_url.split(":", 3)[3]
                        res = await self.spotify.get_playlist(user, song_url)
                        await self._do_playlist_checks(permissions, player, author, res['tracks']['items'])
                        procmesg = await self.safe_send_message(channel, self.str.get('cmd-play-spotify-playlist-process', 'Processing playlist `{0}`').format(res['name']))
                        for i in res['tracks']['items']:
                            song_url = i['track']['name'] + ' ' + i['track']['artists'][0]['name']
                            log.debug('Processing {0}'.format(song_url))
                            await self.cmd_play(message, player, channel, author, permissions, leftover_args, song_url)
                        await self.safe_delete_message(procmesg)
                        return Response(self.str.get('cmd-play-spotify-playlist-queued', "Enqueued `{0}` with **{1}** songs.").format(res['name'], len(res['tracks']['items'])))

                    else:
                        raise exceptions.CommandError(self.str.get('cmd-play-spotify-unsupported', 'That is not a supported Spotify URI.'), expire_in=30)

                except exceptions.SpotifyError:
                    raise exceptions.CommandError(self.str.get('cmd-play-spotify-invalid', 'You either provided an invalid URI, or there was a problem.'))
            else:
                raise exceptions.CommandError(self.str.get('cmd-play-spotify-unavailable', 'The bot is not setup to support Spotify URIs. Check your config.'))

        async with self.aiolocks[_func_() + ':' + str(author.id)]:
            if permissions.max_songs and player.playlist.count_for_user(author) >= permissions.max_songs:
                raise exceptions.PermissionsError(
                    self.str.get('cmd-play-limit', "You have reached your enqueued song limit ({0})").format(permissions.max_songs), expire_in=30
                )

            if player.karaoke_mode and not permissions.bypass_karaoke_mode:
                raise exceptions.PermissionsError(
                    self.str.get('karaoke-enabled', "Karaoke mode is enabled, please try again when its disabled!"), expire_in=30
                )

            try:
                info = await self.downloader.extract_info(player.playlist.loop, song_url, download=False, process=False)
            except Exception as e:
                if 'unknown url type' in str(e):
                    song_url = song_url.replace(':', '')  # it's probably not actually an extractor
                    info = await self.downloader.extract_info(player.playlist.loop, song_url, download=False, process=False)
                else:
                    raise exceptions.CommandError(e, expire_in=30)

            if not info:
                raise exceptions.CommandError(
                    self.str.get('cmd-play-noinfo', "That video cannot be played. Try using the {0}stream command.").format(self.config.command_prefix),
                    expire_in=30
                )

            log.debug(info)

            if info.get('extractor', '') not in permissions.extractors and permissions.extractors:
                raise exceptions.PermissionsError(
                    self.str.get('cmd-play-badextractor', "You do not have permission to play media from this service."), expire_in=30
                )

            # abstract the search handling away from the user
            # our ytdl options allow us to use search strings as input urls
            if info.get('url', '').startswith('ytsearch'):
                # print("[Command:play] Searching for \"%s\"" % song_url)
                info = await self.downloader.extract_info(
                    player.playlist.loop,
                    song_url,
                    download=False,
                    process=True,    # ASYNC LAMBDAS WHEN
                    on_error=lambda e: asyncio.ensure_future(
                        self.safe_send_message(channel, "```\n%s\n```" % e, expire_in=120), loop=self.loop),
                    retry_on_error=True
                )

                if not info:
                    raise exceptions.CommandError(
                        self.str.get('cmd-play-nodata', "Error extracting info from search string, youtubedl returned no data. "
                                                        "You may need to restart the bot if this continues to happen."), expire_in=30
                    )

                if not all(info.get('entries', [])):
                    # empty list, no data
                    log.debug("Got empty list, no data")
                    return

                # TODO: handle 'webpage_url' being 'ytsearch:...' or extractor type
                song_url = info['entries'][0]['webpage_url']
                info = await self.downloader.extract_info(player.playlist.loop, song_url, download=False, process=False)
                # Now I could just do: return await self.cmd_play(player, channel, author, song_url)
                # But this is probably fine

            # TODO: Possibly add another check here to see about things like the bandcamp issue
            # TODO: Where ytdl gets the generic extractor version with no processing, but finds two different urls

            if 'entries' in info:
                await self._do_playlist_checks(permissions, player, author, info['entries'])

                num_songs = sum(1 for _ in info['entries'])

                if info['extractor'].lower() in ['youtube:playlist', 'soundcloud:set', 'bandcamp:album']:
                    try:
                        return await self._cmd_play_playlist_async(player, channel, author, permissions, song_url, info['extractor'])
                    except exceptions.CommandError:
                        raise
                    except Exception as e:
                        log.error("Error queuing playlist", exc_info=True)
                        raise exceptions.CommandError(self.str.get('cmd-play-playlist-error', "Error queuing playlist:\n`{0}`").format(e), expire_in=30)

                t0 = time.time()

                # My test was 1.2 seconds per song, but we maybe should fudge it a bit, unless we can
                # monitor it and edit the message with the estimated time, but that's some ADVANCED SHIT
                # I don't think we can hook into it anyways, so this will have to do.
                # It would probably be a thread to check a few playlists and get the speed from that
                # Different playlists might download at different speeds though
                wait_per_song = 1.2

                procmesg = await self.safe_send_message(
                    channel,
                    self.str.get('cmd-play-playlist-gathering-1', 'Gathering playlist information for {0} songs{1}').format(
                        num_songs,
                        self.str.get('cmd-play-playlist-gathering-2', ', ETA: {0} seconds').format(fixg(
                            num_songs * wait_per_song)) if num_songs >= 10 else '.'))

                # We don't have a pretty way of doing this yet.  We need either a loop
                # that sends these every 10 seconds or a nice context manager.
                await self.send_typing(channel)

                # TODO: I can create an event emitter object instead, add event functions, and every play list might be asyncified
                #       Also have a "verify_entry" hook with the entry as an arg and returns the entry if its ok

                entry_list, position = await player.playlist.import_from(song_url, channel=channel, author=author)

                tnow = time.time()
                ttime = tnow - t0
                listlen = len(entry_list)
                drop_count = 0

                if permissions.max_song_length:
                    for e in entry_list.copy():
                        if e.duration > permissions.max_song_length:
                            player.playlist.entries.remove(e)
                            entry_list.remove(e)
                            drop_count += 1
                            # Im pretty sure there's no situation where this would ever break
                            # Unless the first entry starts being played, which would make this a race condition
                    if drop_count:
                        print("Dropped %s songs" % drop_count)

                log.info("Processed {} songs in {} seconds at {:.2f}s/song, {:+.2g}/song from expected ({}s)".format(
                    listlen,
                    fixg(ttime),
                    ttime / listlen if listlen else 0,
                    ttime / listlen - wait_per_song if listlen - wait_per_song else 0,
                    fixg(wait_per_song * num_songs))
                )

                await self.safe_delete_message(procmesg)

                if not listlen - drop_count:
                    raise exceptions.CommandError(
                        self.str.get('cmd-play-playlist-maxduration', "No songs were added, all songs were over max duration (%ss)") % permissions.max_song_length,
                        expire_in=30
                    )

                reply_text = self.str.get('cmd-play-playlist-reply', "Enqueued **%s** songs to be played. Position in queue: %s")
                btext = str(listlen - drop_count)

            else:
                if info.get('extractor', '').startswith('youtube:playlist'):
                    try:
                        info = await self.downloader.extract_info(player.playlist.loop, 'https://www.youtube.com/watch?v=%s' % info.get('url', ''), download=False, process=False)
                    except Exception as e:
                        raise exceptions.CommandError(e, expire_in=30)

                if permissions.max_song_length and info.get('duration', 0) > permissions.max_song_length:
                    raise exceptions.PermissionsError(
                        self.str.get('cmd-play-song-limit', "Song duration exceeds limit ({0} > {1})").format(info['duration'], permissions.max_song_length),
                        expire_in=30
                    )

                try:
                    entry, position = await player.playlist.add_entry(song_url, channel=channel, author=author)

                except exceptions.WrongEntryTypeError as e:
                    if e.use_url == song_url:
                        log.warning("Determined incorrect entry type, but suggested url is the same.  Help.")

                    log.debug("Assumed url \"%s\" was a single entry, was actually a playlist" % song_url)
                    log.debug("Using \"%s\" instead" % e.use_url)

                    return await self.cmd_play(player, channel, author, permissions, leftover_args, e.use_url)

                reply_text = self.str.get('cmd-play-song-reply', "Enqueued `%s` to be played. Position in queue: %s")
                btext = entry.title


            if position == 1 and player.is_stopped:
                position = self.str.get('cmd-play-next', 'Up next!')
                reply_text %= (btext, position)

            else:
                try:
                    time_until = await player.playlist.estimate_time_until(position, player)
                    reply_text += self.str.get('cmd-play-eta', ' - estimated time until playing: %s')
                except:
                    traceback.print_exc()
                    time_until = ''

                reply_text %= (btext, position, ftimedelta(time_until))

        return Response(reply_text, delete_after=30)

    async def _cmd_play_playlist_async(self, player, channel, author, permissions, playlist_url, extractor_type):
        """
        Secret handler to use the async wizardry to make playlist queuing non-"blocking"
        """

        await self.send_typing(channel)
        info = await self.downloader.extract_info(player.playlist.loop, playlist_url, download=False, process=False)

        if not info:
            raise exceptions.CommandError(self.str.get('cmd-play-playlist-invalid', "That playlist cannot be played."))

        num_songs = sum(1 for _ in info['entries'])
        t0 = time.time()

        busymsg = await self.safe_send_message(
            channel, self.str.get('cmd-play-playlist-process', "Processing {0} songs...").format(num_songs))  # TODO: From playlist_title
        await self.send_typing(channel)

        entries_added = 0
        if extractor_type == 'youtube:playlist':
            try:
                entries_added = await player.playlist.async_process_youtube_playlist(
                    playlist_url, channel=channel, author=author)
                # TODO: Add hook to be called after each song
                # TODO: Add permissions

            except Exception:
                log.error("Error processing playlist", exc_info=True)
                raise exceptions.CommandError(self.str.get('cmd-play-playlist-queueerror', 'Error handling playlist {0} queuing.').format(playlist_url), expire_in=30)

        elif extractor_type.lower() in ['soundcloud:set', 'bandcamp:album']:
            try:
                entries_added = await player.playlist.async_process_sc_bc_playlist(
                    playlist_url, channel=channel, author=author)
                # TODO: Add hook to be called after each song
                # TODO: Add permissions

            except Exception:
                log.error("Error processing playlist", exc_info=True)
                raise exceptions.CommandError(self.str.get('cmd-play-playlist-queueerror', 'Error handling playlist {0} queuing.').format(playlist_url), expire_in=30)


        songs_processed = len(entries_added)
        drop_count = 0
        skipped = False

        if permissions.max_song_length:
            for e in entries_added.copy():
                if e.duration > permissions.max_song_length:
                    try:
                        player.playlist.entries.remove(e)
                        entries_added.remove(e)
                        drop_count += 1
                    except:
                        pass

            if drop_count:
                log.debug("Dropped %s songs" % drop_count)

            if player.current_entry and player.current_entry.duration > permissions.max_song_length:
                await self.safe_delete_message(self.server_specific_data[channel.guild]['last_np_msg'])
                self.server_specific_data[channel.guild]['last_np_msg'] = None
                skipped = True
                player.skip()
                entries_added.pop()

        await self.safe_delete_message(busymsg)

        songs_added = len(entries_added)
        tnow = time.time()
        ttime = tnow - t0
        wait_per_song = 1.2
        # TODO: actually calculate wait per song in the process function and return that too

        # This is technically inaccurate since bad songs are ignored but still take up time
        log.info("Processed {}/{} songs in {} seconds at {:.2f}s/song, {:+.2g}/song from expected ({}s)".format(
            songs_processed,
            num_songs,
            fixg(ttime),
            ttime / num_songs if num_songs else 0,
            ttime / num_songs - wait_per_song if num_songs - wait_per_song else 0,
            fixg(wait_per_song * num_songs))
        )

        if not songs_added:
            basetext = self.str.get('cmd-play-playlist-maxduration', "No songs were added, all songs were over max duration (%ss)") % permissions.max_song_length
            if skipped:
                basetext += self.str.get('cmd-play-playlist-skipped', "\nAdditionally, the current song was skipped for being too long.")

            raise exceptions.CommandError(basetext, expire_in=30)

        return Response(self.str.get('cmd-play-playlist-reply-secs', "Enqueued {0} songs to be played in {1} seconds").format(
            songs_added, fixg(ttime, 1)), delete_after=30)

    async def cmd_stream(self, player, channel, author, permissions, song_url):
        """
        Usage:
            {command_prefix}stream song_link

        Enqueue a media stream.
        This could mean an actual stream like Twitch or shoutcast, or simply streaming
        media without predownloading it.  Note: FFmpeg is notoriously bad at handling
        streams, especially on poor connections.  You have been warned.
        """

        song_url = song_url.strip('<>')

        if permissions.max_songs and player.playlist.count_for_user(author) >= permissions.max_songs:
            raise exceptions.PermissionsError(
                self.str.get('cmd-stream-limit', "You have reached your enqueued song limit ({0})").format(permissions.max_songs), expire_in=30
            )

        if player.karaoke_mode and not permissions.bypass_karaoke_mode:
            raise exceptions.PermissionsError(
                self.str.get('karaoke-enabled', "Karaoke mode is enabled, please try again when its disabled!"), expire_in=30
            )

        await self.send_typing(channel)
        await player.playlist.add_stream_entry(song_url, channel=channel, author=author)

        return Response(self.str.get('cmd-stream-success', "Streaming."), delete_after=6)

    async def cmd_search(self, message, player, channel, author, permissions, leftover_args):
        """
        Usage:
            {command_prefix}search [service] [number] query

        Searches a service for a video and adds it to the queue.
        - service: any one of the following services:
            - youtube (yt) (default if unspecified)
            - soundcloud (sc)
            - yahoo (yh)
        - number: return a number of video results and waits for user to choose one
          - defaults to 3 if unspecified
          - note: If your search query starts with a number,
                  you must put your query in quotes
            - ex: {command_prefix}search 2 "I ran seagulls"
        The command issuer can use reactions to indicate their response to each result.
        """

        if permissions.max_songs and player.playlist.count_for_user(author) > permissions.max_songs:
            raise exceptions.PermissionsError(
                self.str.get('cmd-search-limit', "You have reached your playlist item limit ({0})").format(permissions.max_songs),
                expire_in=30
            )

        if player.karaoke_mode and not permissions.bypass_karaoke_mode:
            raise exceptions.PermissionsError(
                self.str.get('karaoke-enabled', "Karaoke mode is enabled, please try again when its disabled!"), expire_in=30
            )

        def argcheck():
            if not leftover_args:
                # noinspection PyUnresolvedReferences
                raise exceptions.CommandError(
                    self.str.get('cmd-search-noquery', "Please specify a search query.\n%s") % dedent(
                        self.cmd_search.__doc__.format(command_prefix=self.config.command_prefix)),
                    expire_in=60
                )

        argcheck()

        try:
            leftover_args = shlex.split(' '.join(leftover_args))
        except ValueError:
            raise exceptions.CommandError(self.str.get('cmd-search-noquote', "Please quote your search query properly."), expire_in=30)

        service = 'youtube'
        items_requested = 3
        max_items = 10  # this can be whatever, but since ytdl uses about 1000, a small number might be better
        services = {
            'youtube': 'ytsearch',
            'soundcloud': 'scsearch',
            'yahoo': 'yvsearch',
            'yt': 'ytsearch',
            'sc': 'scsearch',
            'yh': 'yvsearch'
        }

        if leftover_args[0] in services:
            service = leftover_args.pop(0)
            argcheck()

        if leftover_args[0].isdigit():
            items_requested = int(leftover_args.pop(0))
            argcheck()

            if items_requested > max_items:
                raise exceptions.CommandError(self.str.get('cmd-search-searchlimit', "You cannot search for more than %s videos") % max_items)

        # Look jake, if you see this and go "what the fuck are you doing"
        # and have a better idea on how to do this, i'd be delighted to know.
        # I don't want to just do ' '.join(leftover_args).strip("\"'")
        # Because that eats both quotes if they're there
        # where I only want to eat the outermost ones
        if leftover_args[0][0] in '\'"':
            lchar = leftover_args[0][0]
            leftover_args[0] = leftover_args[0].lstrip(lchar)
            leftover_args[-1] = leftover_args[-1].rstrip(lchar)

        search_query = '%s%s:%s' % (services[service], items_requested, ' '.join(leftover_args))

        search_msg = await self.safe_send_message(channel, self.str.get('cmd-search-searching', "Searching for videos..."))
        await self.send_typing(channel)

        try:
            info = await self.downloader.extract_info(player.playlist.loop, search_query, download=False, process=True)

        except Exception as e:
            await self.safe_edit_message(search_msg, str(e), send_if_fail=True)
            return
        else:
            await self.safe_delete_message(search_msg)

        if not info:
            return Response(self.str.get('cmd-search-none', "No videos found."), delete_after=30)

        for e in info['entries']:
            result_message = await self.safe_send_message(channel, self.str.get('cmd-search-result', "Result {0}/{1}: {2}").format(
                info['entries'].index(e) + 1, len(info['entries']), e['webpage_url']))

            def check(reaction, user):
                return user == message.author and reaction.message.id == result_message.id  # why can't these objs be compared directly?

            reactions = ['\u2705', '\U0001F6AB', '\U0001F3C1']
            for r in reactions:
                await result_message.add_reaction(r)

            try:
                reaction, user = await self.wait_for('reaction_add', timeout=30.0, check=check)
            except asyncio.TimeoutError:
                await self.safe_delete_message(result_message)
                return

            if str(reaction.emoji) == '\u2705':  # check
                await self.safe_delete_message(result_message)
                await self.cmd_play(message, player, channel, author, permissions, [], e['webpage_url'])
                return Response(self.str.get('cmd-search-accept', "Alright, coming right up!"), delete_after=30)
            elif str(reaction.emoji) == '\U0001F6AB':  # cross
                await self.safe_delete_message(result_message)
                continue
            else:
                await self.safe_delete_message(result_message)
                break

        return Response(self.str.get('cmd-search-decline', "Oh well :("), delete_after=30)

    async def cmd_np(self, player, channel, guild, message):
        """
        Usage:
            {command_prefix}np

        Displays the current song in chat.
        """

        if player.current_entry:
            if self.server_specific_data[guild]['last_np_msg']:
                await self.safe_delete_message(self.server_specific_data[guild]['last_np_msg'])
                self.server_specific_data[guild]['last_np_msg'] = None

            # TODO: Fix timedelta garbage with util function
            song_progress = ftimedelta(timedelta(seconds=player.progress))
            song_total = ftimedelta(timedelta(seconds=player.current_entry.duration))

            streaming = isinstance(player.current_entry, StreamPlaylistEntry)
            prog_str = ('`[{progress}]`' if streaming else '`[{progress}/{total}]`').format(
                progress=song_progress, total=song_total
            )
            prog_bar_str = ''

            # percentage shows how much of the current song has already been played
            percentage = 0.0
            if player.current_entry.duration > 0:
                percentage = player.progress / player.current_entry.duration

            # create the actual bar
            progress_bar_length = 30
            for i in range(progress_bar_length):
                if (percentage < 1 / progress_bar_length * i):
                    prog_bar_str += '□'
                else:
                    prog_bar_str += '■'

            action_text = self.str.get('cmd-np-action-streaming', 'Streaming') if streaming else self.str.get('cmd-np-action-playing', 'Playing')

            if player.current_entry.meta.get('channel', False) and player.current_entry.meta.get('author', False):
                np_text = self.str.get('cmd-np-reply-author', "Now {action}: **{title}** added by **{author}**\nProgress: {progress_bar} {progress}\n\N{WHITE RIGHT POINTING BACKHAND INDEX} <{url}>").format(
                    action=action_text,
                    title=player.current_entry.title,
                    author=player.current_entry.meta['author'].name,
                    progress_bar=prog_bar_str,
                    progress=prog_str,
                    url=player.current_entry.url
                )
            else:

                np_text = self.str.get('cmd-np-reply-noauthor', "Now {action}: **{title}**\nProgress: {progress_bar} {progress}\n\N{WHITE RIGHT POINTING BACKHAND INDEX} <{url}>").format(

                    action=action_text,
                    title=player.current_entry.title,
                    progress_bar=prog_bar_str,
                    progress=prog_str,
                    url=player.current_entry.url
                )

            self.server_specific_data[guild]['last_np_msg'] = await self.safe_send_message(channel, np_text)
            await self._manual_delete_check(message)
        else:
            return Response(
                self.str.get('cmd-np-none', 'There are no songs queued! Queue something with {0}play.') .format(self.config.command_prefix),
                delete_after=30
            )

    async def cmd_summon(self, channel, guild, author, voice_channel):
        """
        Usage:
            {command_prefix}summon

        Call the bot to the summoner's voice channel.
        """

        if not author.voice.channel:
            raise exceptions.CommandError(self.str.get('cmd-summon-novc', 'You are not in a voice channel!'))

        voice_client = self.voice_client_in(guild)
        if voice_client and guild == author.voice.channel.guild:
            await voice_client.move_to(author.voice.channel)
        else:
            # move to _verify_vc_perms?
            chperms = author.voice.channel.permissions_for(guild.me)

            if not chperms.connect:
                log.warning("Cannot join channel '{0}', no permission.".format(author.voice.channel.name))
                raise exceptions.CommandError(
                    self.str.get('cmd-summon-noperms-connect', "Cannot join channel `{0}`, no permission to connect.").format(author.voice.channel.name),
                    expire_in=25
                )

            elif not chperms.speak:
                log.warning("Cannot join channel '{0}', no permission to speak.".format(author.voice.channel.name))
                raise exceptions.CommandError(
                    self.str.get('cmd-summon-noperms-speak', "Cannot join channel `{0}`, no permission to speak.").format(author.voice.channel.name),
                    expire_in=25
                )

            player = await self.get_player(author.voice.channel, create=True, deserialize=self.config.persistent_queue)

            if player.is_stopped:
                player.play()

            if self.config.auto_playlist:
                await self.on_player_finished_playing(player)

        log.info("Joining {0.guild.name}/{0.name}".format(author.voice.channel))

        return Response(self.str.get('cmd-summon-reply', 'Connected to `{0.name}`').format(author.voice.channel))

    async def cmd_pause(self, player):
        """
        Usage:
            {command_prefix}pause

        Pauses playback of the current song.
        """

        if player.is_playing:
            player.pause()
            return Response(self.str.get('cmd-pause-reply', 'Paused music in `{0.name}`').format(player.voice_client.channel))

        else:
            raise exceptions.CommandError(self.str.get('cmd-pause-none', 'Player is not playing.'), expire_in=30)

    async def cmd_resume(self, player):
        """
        Usage:
            {command_prefix}resume

        Resumes playback of a paused song.
        """

        if player.is_paused:
            player.resume()
            return Response(self.str.get('cmd-resume-reply', 'Resumed music in `{0.name}`').format(player.voice_client.channel), delete_after=15)

        else:
            raise exceptions.CommandError(self.str.get('cmd-resume-none', 'Player is not paused.'), expire_in=30)

    async def cmd_shuffle(self, channel, player):
        """
        Usage:
            {command_prefix}shuffle

        Shuffles the server's queue.
        """

        player.playlist.shuffle()

        cards = ['\N{BLACK SPADE SUIT}', '\N{BLACK CLUB SUIT}', '\N{BLACK HEART SUIT}', '\N{BLACK DIAMOND SUIT}']
        random.shuffle(cards)

        hand = await self.safe_send_message(channel, ' '.join(cards))
        await asyncio.sleep(0.6)

        for x in range(4):
            random.shuffle(cards)
            await self.safe_edit_message(hand, ' '.join(cards))
            await asyncio.sleep(0.6)

        await self.safe_delete_message(hand, quiet=True)
        return Response(self.str.get('cmd-shuffle-reply', "Shuffled `{0}`'s queue.").format(player.voice_client.channel.guild), delete_after=15)

    async def cmd_clear(self, player, author):
        """
        Usage:
            {command_prefix}clear

        Clears the playlist.
        """

        player.playlist.clear()
        return Response(self.str.get('cmd-clear-reply', "Cleared `{0}`'s queue").format(player.voice_client.channel.guild), delete_after=20)

    async def cmd_remove(self, user_mentions, message, author, permissions, channel, player, index=None):
        """
        Usage:
            {command_prefix}remove [# in queue]

        Removes queued songs. If a number is specified, removes that song in the queue, otherwise removes the most recently queued song.
        """

        if not player.playlist.entries:
            raise exceptions.CommandError(self.str.get('cmd-remove-none', "There's nothing to remove!"), expire_in=20)

        if user_mentions:
            for user in user_mentions:
                if author.id == self.config.owner_id or permissions.remove or author == user:
                    try:
                        entry_indexes = [e for e in player.playlist.entries if e.meta.get('author', None) == user]
                        for entry in entry_indexes:
                            player.playlist.entries.remove(entry)
                        entry_text = '%s ' % len(entry_indexes) + 'item'
                        if len(entry_indexes) > 1:
                            entry_text += 's'
                        return Response(self.str.get('cmd-remove-reply', "Removed `{0}` added by `{1}`").format(entry_text, user.name).strip())

                    except ValueError:
                        raise exceptions.CommandError(self.str.get('cmd-remove-missing', "Nothing found in the queue from user `%s`") % user.name, expire_in=20)

                raise exceptions.PermissionsError(
                    self.str.get('cmd-remove-noperms', "You do not have the valid permissions to remove that entry from the queue, make sure you're the one who queued it or have instant skip permissions"), expire_in=20)

        if not index:
            index = len(player.playlist.entries)

        try:
            index = int(index)
        except (TypeError, ValueError):
            raise exceptions.CommandError(self.str.get('cmd-remove-invalid', "Invalid number. Use {}queue to find queue positions.").format(self.config.command_prefix), expire_in=20)

        if index > len(player.playlist.entries):
            raise exceptions.CommandError(self.str.get('cmd-remove-invalid', "Invalid number. Use {}queue to find queue positions.").format(self.config.command_prefix), expire_in=20)

        if author.id == self.config.owner_id or permissions.remove or author == player.playlist.get_entry_at_index(index - 1).meta.get('author', None):
            entry = player.playlist.delete_entry_at_index((index - 1))
            await self._manual_delete_check(message)
            if entry.meta.get('channel', False) and entry.meta.get('author', False):
                return Response(self.str.get('cmd-remove-reply-author', "Removed entry `{0}` added by `{1}`").format(entry.title, entry.meta['author'].name).strip())
            else:
                return Response(self.str.get('cmd-remove-reply-noauthor', "Removed entry `{0}`").format(entry.title).strip())
        else:
            raise exceptions.PermissionsError(
                self.str.get('cmd-remove-noperms', "You do not have the valid permissions to remove that entry from the queue, make sure you're the one who queued it or have instant skip permissions"), expire_in=20
            )

    async def cmd_skip(self, player, channel, author, message, permissions, voice_channel, param=''):
        """
        Usage:
            {command_prefix}skip [force/f]

        Skips the current song when enough votes are cast.
        Owners and those with the instaskip permission can add 'force' or 'f' after the command to force skip.
        """

        if player.is_stopped:
            raise exceptions.CommandError(self.str.get('cmd-skip-none', "Can't skip! The player is not playing!"), expire_in=20)

        if not player.current_entry:
            if player.playlist.peek():
                if player.playlist.peek()._is_downloading:
                    return Response(self.str.get('cmd-skip-dl', "The next song (`%s`) is downloading, please wait.") % player.playlist.peek().title)

                elif player.playlist.peek().is_downloaded:
                    print("The next song will be played shortly.  Please wait.")
                else:
                    print("Something odd is happening.  "
                          "You might want to restart the bot if it doesn't start working.")
            else:
                print("Something strange is happening.  "
                      "You might want to restart the bot if it doesn't start working.")

        if (param.lower() in ['force', 'f']) or self.config.legacy_skip:
            if author.id == self.config.owner_id \
                or permissions.instaskip \
                    or (self.config.allow_author_skip and author == player.current_entry.meta.get('author', None)):

                player.skip()  # TODO: check autopause stuff here
                await self._manual_delete_check(message)
                return Response(self.str.get('cmd-skip-force', 'Force skipped `{}`.').format(player.current_entry.title), reply=True, delete_after=30)
            else:
                raise exceptions.PermissionsError(self.str.get('cmd-skip-force-noperms', 'You do not have permission to force skip.'), expire_in=30)

        # TODO: ignore person if they're deaf or take them out of the list or something?
        # Currently is recounted if they vote, deafen, then vote

        num_voice = sum(1 for m in voice_channel.members if not (
            m.voice.deaf or m.voice.self_deaf or m == self.user))

        num_skips = player.skip_state.add_skipper(author.id, message)

        skips_remaining = min(
            self.config.skips_required,
            math.ceil(self.config.skip_ratio_required / (1 / num_voice))  # Number of skips from config ratio
        ) - num_skips

        if skips_remaining <= 0:
            player.skip()  # check autopause stuff here
            return Response(
                self.str.get('cmd-skip-reply-skipped-1', 'Your skip for `{0}` was acknowledged.\nThe vote to skip has been passed.{1}').format(
                    player.current_entry.title,
                    self.str.get('cmd-skip-reply-skipped-2', ' Next song coming up!') if player.playlist.peek() else ''
                ),
                reply=True,
                delete_after=20
            )

        else:
            # TODO: When a song gets skipped, delete the old x needed to skip messages
            return Response(
                self.str.get('cmd-skip-reply-voted-1', 'Your skip for `{0}` was acknowledged.\n**{1}** more {2} required to vote to skip this song.').format(
                    player.current_entry.title,
                    skips_remaining,
                    self.str.get('cmd-skip-reply-voted-2', 'person is') if skips_remaining == 1 else self.str.get('cmd-skip-reply-voted-3', 'people are')
                ),
                reply=True,
                delete_after=20
            )

    async def cmd_volume(self, message, player, new_volume=None):
        """
        Usage:
            {command_prefix}volume (+/-)[volume]

        Sets the playback volume. Accepted values are from 1 to 100.
        Putting + or - before the volume will make the volume change relative to the current volume.
        """

        if not new_volume:
            return Response(self.str.get('cmd-volume-current', 'Current volume: `%s%%`') % int(player.volume * 100), reply=True, delete_after=20)

        relative = False
        if new_volume[0] in '+-':
            relative = True

        try:
            new_volume = int(new_volume)

        except ValueError:
            raise exceptions.CommandError(self.str.get('cmd-volume-invalid', '`{0}` is not a valid number').format(new_volume), expire_in=20)

        vol_change = None
        if relative:
            vol_change = new_volume
            new_volume += (player.volume * 100)

        old_volume = int(player.volume * 100)

        if 0 < new_volume <= 100:
            player.volume = new_volume / 100.0

            return Response(self.str.get('cmd-volume-reply', 'Updated volume from **%d** to **%d**') % (old_volume, new_volume), reply=True, delete_after=20)

        else:
            if relative:
                raise exceptions.CommandError(
                    self.str.get('cmd-volume-unreasonable-relative', 'Unreasonable volume change provided: {}{:+} -> {}%.  Provide a change between {} and {:+}.').format(
                        old_volume, vol_change, old_volume + vol_change, 1 - old_volume, 100 - old_volume), expire_in=20)
            else:
                raise exceptions.CommandError(
                    self.str.get('cmd-volume-unreasonable-absolute', 'Unreasonable volume provided: {}%. Provide a value between 1 and 100.').format(new_volume), expire_in=20)

    @owner_only
    async def cmd_option(self, player, option, value):
        """
        Usage:
            {command_prefix}option [option] [on/y/enabled/off/n/disabled]

        Changes a config option without restarting the bot. Changes aren't permanent and
        only last until the bot is restarted. To make permanent changes, edit the
        config file.

        Valid options:
            autoplaylist, save_videos, now_playing_mentions, auto_playlist_random, auto_pause,
            delete_messages, delete_invoking, write_current_song

        For information about these options, see the option's comment in the config file.
        """

        option = option.lower()
        value = value.lower()
        bool_y = ['on', 'y', 'enabled']
        bool_n = ['off', 'n', 'disabled']
        generic = ['save_videos', 'now_playing_mentions', 'auto_playlist_random',
                   'auto_pause', 'delete_messages', 'delete_invoking',
                   'write_current_song']  # these need to match attribute names in the Config class
        if option in ['autoplaylist', 'auto_playlist']:
            if value in bool_y:
                if self.config.auto_playlist:
                    raise exceptions.CommandError(self.str.get('cmd-option-autoplaylist-enabled', 'The autoplaylist is already enabled!'))
                else:
                    if not self.autoplaylist:
                        raise exceptions.CommandError(self.str.get('cmd-option-autoplaylist-none', 'There are no entries in the autoplaylist file.'))
                    self.config.auto_playlist = True
                    await self.on_player_finished_playing(player)
            elif value in bool_n:
                if not self.config.auto_playlist:
                    raise exceptions.CommandError(self.str.get('cmd-option-autoplaylist-disabled', 'The autoplaylist is already disabled!'))
                else:
                    self.config.auto_playlist = False
            else:
                raise exceptions.CommandError(self.str.get('cmd-option-invalid-value', 'The value provided was not valid.'))
            return Response("The autoplaylist is now " + ['disabled', 'enabled'][self.config.auto_playlist] + '.')
        else:
            is_generic = [o for o in generic if o == option]  # check if it is a generic bool option
            if is_generic and (value in bool_y or value in bool_n):
                name = is_generic[0]
                log.debug('Setting attribute {0}'.format(name))
                setattr(self.config, name, True if value in bool_y else False)  # this is scary but should work
                attr = getattr(self.config, name)
                res = "The option {0} is now ".format(option) + ['disabled', 'enabled'][attr] + '.'
                log.warning('Option overriden for this session: {0}'.format(res))
                return Response(res)
            else:
                raise exceptions.CommandError(self.str.get('cmd-option-invalid-param' ,'The parameters provided were invalid.'))

    async def cmd_queue(self, channel, player):
        """
        Usage:
            {command_prefix}queue

        Prints the current song queue.
        """

        lines = []
        unlisted = 0
        andmoretext = '* ... and %s more*' % ('x' * len(player.playlist.entries))

        if player.is_playing:
            # TODO: Fix timedelta garbage with util function
            song_progress = ftimedelta(timedelta(seconds=player.progress))
            song_total = ftimedelta(timedelta(seconds=player.current_entry.duration))
            prog_str = '`[%s/%s]`' % (song_progress, song_total)

            if player.current_entry.meta.get('channel', False) and player.current_entry.meta.get('author', False):
                lines.append(self.str.get('cmd-queue-playing-author', "Currently playing: `{0}` added by `{1}` {2}\n").format(
                    player.current_entry.title, player.current_entry.meta['author'].name, prog_str))
            else:
                lines.append(self.str.get('cmd-queue-playing-noauthor', "Currently playing: `{0}` {1}\n").format(player.current_entry.title, prog_str))


        for i, item in enumerate(player.playlist, 1):
            if item.meta.get('channel', False) and item.meta.get('author', False):
                nextline = self.str.get('cmd-queue-entry-author', '{0} -- `{1}` by `{2}`').format(i, item.title, item.meta['author'].name).strip()
            else:
                nextline = self.str.get('cmd-queue-entry-noauthor', '{0} -- `{1}`').format(i, item.title).strip()

            currentlinesum = sum(len(x) + 1 for x in lines)  # +1 is for newline char

            if (currentlinesum + len(nextline) + len(andmoretext) > DISCORD_MSG_CHAR_LIMIT) or (i > self.config.queue_length):
                if currentlinesum + len(andmoretext):
                    unlisted += 1
                    continue

            lines.append(nextline)

        if unlisted:
            lines.append(self.str.get('cmd-queue-more', '\n... and %s more') % unlisted)

        if not lines:
            lines.append(
                self.str.get('cmd-queue-none', 'There are no songs queued! Queue something with {}play.').format(self.config.command_prefix))

        message = '\n'.join(lines)
        return Response(message, delete_after=30)

    async def cmd_clean(self, message, channel, guild, author, search_range=50):
        """
        Usage:
            {command_prefix}clean [range]

        Removes up to [range] messages the bot has posted in chat. Default: 50, Max: 1000
        """

        try:
            float(search_range)  # lazy check
            search_range = min(int(search_range), 1000)
        except:
            return Response(self.str.get('cmd-clean-invalid', "Invalid parameter. Please provide a number of messages to search."), reply=True, delete_after=8)

        await self.safe_delete_message(message, quiet=True)

        def is_possible_command_invoke(entry):
            valid_call = any(
                entry.content.startswith(prefix) for prefix in [self.config.command_prefix])  # can be expanded
            return valid_call and not entry.content[1:2].isspace()

        delete_invokes = True
        delete_all = channel.permissions_for(author).manage_messages or self.config.owner_id == author.id

        def check(message):
            if is_possible_command_invoke(message) and delete_invokes:
                return delete_all or message.author == author
            return message.author == self.user

        if self.user.bot:
            if channel.permissions_for(guild.me).manage_messages:
                deleted = await channel.purge(check=check, limit=search_range, before=message)
                return Response(self.str.get('cmd-clean-reply', 'Cleaned up {0} message{1}.').format(len(deleted), 's' * bool(deleted)), delete_after=15)

    async def cmd_pldump(self, channel, author, song_url):
        """
        Usage:
            {command_prefix}pldump url

        Dumps the individual urls of a playlist
        """

        try:
            info = await self.downloader.extract_info(self.loop, song_url.strip('<>'), download=False, process=False)
        except Exception as e:
            raise exceptions.CommandError("Could not extract info from input url\n%s\n" % e, expire_in=25)

        if not info:
            raise exceptions.CommandError("Could not extract info from input url, no data.", expire_in=25)

        if not info.get('entries', None):
            # TODO: Retarded playlist checking
            # set(url, webpageurl).difference(set(url))

            if info.get('url', None) != info.get('webpage_url', info.get('url', None)):
                raise exceptions.CommandError("This does not seem to be a playlist.", expire_in=25)
            else:
                return await self.cmd_pldump(channel, info.get(''))

        linegens = defaultdict(lambda: None, **{
            "youtube":    lambda d: 'https://www.youtube.com/watch?v=%s' % d['id'],
            "soundcloud": lambda d: d['url'],
            "bandcamp":   lambda d: d['url']
        })

        exfunc = linegens[info['extractor'].split(':')[0]]

        if not exfunc:
            raise exceptions.CommandError("Could not extract info from input url, unsupported playlist type.", expire_in=25)

        with BytesIO() as fcontent:
            for item in info['entries']:
                fcontent.write(exfunc(item).encode('utf8') + b'\n')

            fcontent.seek(0)
            await author.send("Here's the playlist dump for <%s>" % song_url, file=discord.File(fcontent, filename='playlist.txt'))

        return Response("Sent a message with a playlist file.", delete_after=20)

    async def cmd_listids(self, guild, author, leftover_args, cat='all'):
        """
        Usage:
            {command_prefix}listids [categories]

        Lists the ids for various things.  Categories are:
           all, users, roles, channels
        """

        cats = ['channels', 'roles', 'users']

        if cat not in cats and cat != 'all':
            return Response(
                "Valid categories: " + ' '.join(['`%s`' % c for c in cats]),
                reply=True,
                delete_after=25
            )

        if cat == 'all':
            requested_cats = cats
        else:
            requested_cats = [cat] + [c.strip(',') for c in leftover_args]

        data = ['Your ID: %s' % author.id]

        for cur_cat in requested_cats:
            rawudata = None

            if cur_cat == 'users':
                data.append("\nUser IDs:")
                rawudata = ['%s #%s: %s' % (m.name, m.discriminator, m.id) for m in guild.members]

            elif cur_cat == 'roles':
                data.append("\nRole IDs:")
                rawudata = ['%s: %s' % (r.name, r.id) for r in guild.roles]

            elif cur_cat == 'channels':
                data.append("\nText Channel IDs:")
                tchans = [c for c in guild.channels if isinstance(c, discord.TextChannel)]
                rawudata = ['%s: %s' % (c.name, c.id) for c in tchans]

                rawudata.append("\nVoice Channel IDs:")
                vchans = [c for c in guild.channels if isinstance(c, discord.VoiceChannel)]
                rawudata.extend('%s: %s' % (c.name, c.id) for c in vchans)

            if rawudata:
                data.extend(rawudata)

        with BytesIO() as sdata:
            sdata.writelines(d.encode('utf8') + b'\n' for d in data)
            sdata.seek(0)

            # TODO: Fix naming (Discord20API-ids.txt)
            await author.send(file=discord.File(sdata, filename='%s-ids-%s.txt' % (guild.name.replace(' ', '_'), cat)))

        return Response("Sent a message with a list of IDs.", delete_after=20)


    async def cmd_perms(self, author, user_mentions, channel, guild, permissions):
        """
        Usage:
            {command_prefix}perms [@user]

        Sends the user a list of their permissions, or the permissions of the user specified.
        """

        lines = ['Command permissions in %s\n' % guild.name, '```', '```']

        if user_mentions:
            user = user_mentions[0]
            permissions = self.permissions.for_user(user)

        for perm in permissions.__dict__:
            if perm in ['user_list'] or permissions.__dict__[perm] == set():
                continue

            lines.insert(len(lines) - 1, "%s: %s" % (perm, permissions.__dict__[perm]))

        await self.safe_send_message(author, '\n'.join(lines))
        return Response("\N{OPEN MAILBOX WITH RAISED FLAG}", delete_after=20)


    @owner_only
    async def cmd_setname(self, leftover_args, name):
        """
        Usage:
            {command_prefix}setname name

        Changes the bot's username.
        Note: This operation is limited by discord to twice per hour.
        """

        name = ' '.join([name, *leftover_args])

        try:
            await self.user.edit(username=name)

        except discord.HTTPException:
            raise exceptions.CommandError(
                "Failed to change name. Did you change names too many times?  "
                "Remember name changes are limited to twice per hour.")

        except Exception as e:
            raise exceptions.CommandError(e, expire_in=20)

        return Response("Set the bot's username to **{0}**".format(name), delete_after=20)

    async def cmd_setnick(self, guild, channel, leftover_args, nick):
        """
        Usage:
            {command_prefix}setnick nick

        Changes the bot's nickname.
        """

        if not channel.permissions_for(guild.me).change_nickname:
            raise exceptions.CommandError("Unable to change nickname: no permission.")

        nick = ' '.join([nick, *leftover_args])

        try:
            await guild.me.edit(nick=nick)
        except Exception as e:
            raise exceptions.CommandError(e, expire_in=20)

        return Response("Set the bot's nickname to `{0}`".format(nick), delete_after=20)

    @owner_only
    async def cmd_setavatar(self, message, url=None):
        """
        Usage:
            {command_prefix}setavatar [url]

        Changes the bot's avatar.
        Attaching a file and leaving the url parameter blank also works.
        """

        if message.attachments:
            thing = message.attachments[0]['url']
        elif url:
            thing = url.strip('<>')
        else:
            raise exceptions.CommandError("You must provide a URL or attach a file.", expire_in=20)

        try:
            with aiohttp.Timeout(10):
                async with self.aiosession.get(thing) as res:
                    await self.user.edit(avatar=await res.read())

        except Exception as e:
            raise exceptions.CommandError("Unable to change avatar: {}".format(e), expire_in=20)

        return Response("Changed the bot's avatar.", delete_after=20)


    async def cmd_disconnect(self, guild):
        await self.disconnect_voice_client(guild)
        return Response("Disconnected from `{0.name}`".format(guild), delete_after=20)

    async def cmd_restart(self, channel):
        await self.safe_send_message(channel, "\N{WAVING HAND SIGN} Restarting. If you have updated your bot "
            "or its dependencies, you need to restart the bot properly, rather than using this command.")

        player = self.get_player_in(channel.guild)
        if player and player.is_paused:
            player.resume()

        await self.disconnect_all_voice_clients()
        raise exceptions.RestartSignal()

    async def cmd_shutdown(self, channel):
        await self.safe_send_message(channel, "\N{WAVING HAND SIGN}")
        
        player = self.get_player_in(channel.guild)
        if player and player.is_paused:
            player.resume()
        
        await self.disconnect_all_voice_clients()
        raise exceptions.TerminateSignal()

    async def cmd_leaveserver(self, val, leftover_args):
        """
        Usage:
            {command_prefix}leaveserver <name/ID>

        Forces the bot to leave a server.
        When providing names, names are case-sensitive.
        """
        if leftover_args:
            val = ' '.join([val, *leftover_args])

        t = self.get_guild(val)
        if t is None:
            t = discord.utils.get(self.guilds, name=val)
            if t is None:
                raise exceptions.CommandError('No guild was found with the ID or name as `{0}`'.format(val))
        await t.leave()
        return Response('Left the guild: `{0.name}` (Owner: `{0.owner.name}`, ID: `{0.id}`)'.format(t))

    @dev_only
    async def cmd_breakpoint(self, message):
        log.critical("Activating debug breakpoint")
        return

    @dev_only
    async def cmd_objgraph(self, channel, func='most_common_types()'):
        import objgraph

        await self.send_typing(channel)

        if func == 'growth':
            f = StringIO()
            objgraph.show_growth(limit=10, file=f)
            f.seek(0)
            data = f.read()
            f.close()

        elif func == 'leaks':
            f = StringIO()
            objgraph.show_most_common_types(objects=objgraph.get_leaking_objects(), file=f)
            f.seek(0)
            data = f.read()
            f.close()

        elif func == 'leakstats':
            data = objgraph.typestats(objects=objgraph.get_leaking_objects())

        else:
            data = eval('objgraph.' + func)

        return Response(data, codeblock='py')

    @dev_only
    async def cmd_debug(self, message, _player, *, data):
        codeblock = "```py\n{}\n```"
        result = None

        if data.startswith('```') and data.endswith('```'):
            data = '\n'.join(data.rstrip('`\n').split('\n')[1:])

        code = data.strip('` \n')

        try:
            result = eval(code)
        except:
            try:
                exec(code)
            except Exception as e:
                traceback.print_exc(chain=False)
                return Response("{}: {}".format(type(e).__name__, e))

        if asyncio.iscoroutine(result):
            result = await result

        return Response(codeblock.format(result))

    async def on_message(self, message):
        await self.wait_until_ready()

        message_content = message.content.strip()
        if not message_content.startswith(self.config.command_prefix):
            return

        if message.author == self.user:
            log.warning("Ignoring command from myself ({})".format(message.content))
            return

        if self.config.bound_channels and message.channel.id not in self.config.bound_channels and not isinstance(message.channel, discord.abc.GuildChannel):
            return  # if I want to log this I just move it under the prefix check

        command, *args = message_content.split(' ')  # Uh, doesn't this break prefixes with spaces in them (it doesn't, config parser already breaks them)
        command = command[len(self.config.command_prefix):].lower().strip()

        handler = getattr(self, 'cmd_' + command, None)
        if not handler:
            return

        if isinstance(message.channel, discord.abc.PrivateChannel):
            if not (message.author.id == self.config.owner_id and command == 'joinserver'):
                await self.send_message(message.channel, 'You cannot use this bot in private messages.')
                return

        if message.author.id in self.blacklist and message.author.id != self.config.owner_id:
            log.warning("User blacklisted: {0.id}/{0!s} ({1})".format(message.author, command))
            return

        else:
            log.info("{0.id}/{0!s}: {1}".format(message.author, message_content.replace('\n', '\n... ')))

        user_permissions = self.permissions.for_user(message.author)

        argspec = inspect.signature(handler)
        params = argspec.parameters.copy()

        sentmsg = response = None

        # noinspection PyBroadException
        try:
            if user_permissions.ignore_non_voice and command in user_permissions.ignore_non_voice:
                await self._check_ignore_non_voice(message)

            handler_kwargs = {}
            if params.pop('message', None):
                handler_kwargs['message'] = message

            if params.pop('channel', None):
                handler_kwargs['channel'] = message.channel

            if params.pop('author', None):
                handler_kwargs['author'] = message.author

            if params.pop('guild', None):
                handler_kwargs['guild'] = message.guild

            if params.pop('player', None):
                handler_kwargs['player'] = await self.get_player(message.channel)

            if params.pop('_player', None):
                handler_kwargs['_player'] = self.get_player_in(message.guild)

            if params.pop('permissions', None):
                handler_kwargs['permissions'] = user_permissions

            if params.pop('user_mentions', None):
                handler_kwargs['user_mentions'] = list(map(message.guild.get_member, message.raw_mentions))

            if params.pop('channel_mentions', None):
                handler_kwargs['channel_mentions'] = list(map(message.guild.get_channel, message.raw_channel_mentions))

            if params.pop('voice_channel', None):
                handler_kwargs['voice_channel'] = message.guild.me.voice.channel if message.guild.me.voice else None

            if params.pop('leftover_args', None):
                handler_kwargs['leftover_args'] = args

            args_expected = []
            for key, param in list(params.items()):

                # parse (*args) as a list of args
                if param.kind == param.VAR_POSITIONAL:
                    handler_kwargs[key] = args
                    params.pop(key)
                    continue

                # parse (*, args) as args rejoined as a string
                # multiple of these arguments will have the same value
                if param.kind == param.KEYWORD_ONLY and param.default == param.empty:
                    handler_kwargs[key] = ' '.join(args)
                    params.pop(key)
                    continue

                doc_key = '[{}={}]'.format(key, param.default) if param.default is not param.empty else key
                args_expected.append(doc_key)

                # Ignore keyword args with default values when the command had no arguments
                if not args and param.default is not param.empty:
                    params.pop(key)
                    continue

                # Assign given values to positional arguments
                if args:
                    arg_value = args.pop(0)
                    handler_kwargs[key] = arg_value
                    params.pop(key)

            if message.author.id != self.config.owner_id:
                if user_permissions.command_whitelist and command not in user_permissions.command_whitelist:
                    raise exceptions.PermissionsError(
                        "This command is not enabled for your group ({}).".format(user_permissions.name),
                        expire_in=20)

                elif user_permissions.command_blacklist and command in user_permissions.command_blacklist:
                    raise exceptions.PermissionsError(
                        "This command is disabled for your group ({}).".format(user_permissions.name),
                        expire_in=20)

            # Invalid usage, return docstring
            if params:
                docs = getattr(handler, '__doc__', None)
                if not docs:
                    docs = 'Usage: {}{} {}'.format(
                        self.config.command_prefix,
                        command,
                        ' '.join(args_expected)
                    )

                docs = dedent(docs)
                await self.safe_send_message(
                    message.channel,
                    '```\n{}\n```'.format(docs.format(command_prefix=self.config.command_prefix)),
                    expire_in=60
                )
                return

            response = await handler(**handler_kwargs)
            if response and isinstance(response, Response):
                if not isinstance(response.content, discord.Embed) and self.config.embeds:
                    content = self._gen_embed()
                    content.title = command
                    content.description = response.content
                else:
                    content = response.content

                if response.reply:
                    if isinstance(content, discord.Embed):
                        content.description = '{} {}'.format(message.author.mention, content.description if content.description is not discord.Embed.Empty else '')
                    else:
                        content = '{}: {}'.format(message.author.mention, content)

                sentmsg = await self.safe_send_message(
                    message.channel, content,
                    expire_in=response.delete_after if self.config.delete_messages else 0,
                    also_delete=message if self.config.delete_invoking else None
                )

        except (exceptions.CommandError, exceptions.HelpfulError, exceptions.ExtractionError) as e:
            log.error("Error in {0}: {1.__class__.__name__}: {1.message}".format(command, e), exc_info=True)

            expirein = e.expire_in if self.config.delete_messages else None
            alsodelete = message if self.config.delete_invoking else None

            if self.config.embeds:
                content = self._gen_embed()
                content.add_field(name='Error', value=e.message, inline=False)
                content.colour = 13369344
            else:
                content = '```\n{}\n```'.format(e.message)

            await self.safe_send_message(
                message.channel,
                content,
                expire_in=expirein,
                also_delete=alsodelete
            )

        except exceptions.Signal:
            raise

        except Exception:
            log.error("Exception in on_message", exc_info=True)
            if self.config.debug_mode:
                await self.safe_send_message(message.channel, '```\n{}\n```'.format(traceback.format_exc()))

        finally:
            if not sentmsg and not response and self.config.delete_invoking:
                await asyncio.sleep(5)
                await self.safe_delete_message(message, quiet=True)

    async def gen_cmd_list(self, message, list_all_cmds=False):
        for att in dir(self):
            # This will always return at least cmd_help, since they needed perms to run this command
            if att.startswith('cmd_') and not hasattr(getattr(self, att), 'dev_cmd'):
                user_permissions = self.permissions.for_user(message.author)
                command_name = att.replace('cmd_', '').lower()
                whitelist = user_permissions.command_whitelist
                blacklist = user_permissions.command_blacklist
                if list_all_cmds:
                    self.commands.append('{}{}'.format(self.config.command_prefix, command_name))

                elif blacklist and command_name in blacklist:
                    pass

                elif whitelist and command_name not in whitelist:
                    pass

                else:
                    self.commands.append("{}{}".format(self.config.command_prefix, command_name))

    async def on_voice_state_update(self, member, before, after):
        if not self.init_ok:
            return  # Ignore stuff before ready

        if before.channel:
            channel = before.channel
        elif after.channel:
            channel = after.channel
        else:
            return

        if not self.config.auto_pause:
            return

        autopause_msg = "{state} in {channel.guild.name}/{channel.name} {reason}"

        auto_paused = self.server_specific_data[channel.guild]['auto_paused']
        player = await self.get_player(channel)

        if not player:
            return

        if not member == self.user:  # if the user is not the bot
            if player.voice_client.channel != before.channel and player.voice_client.channel == after.channel:  # if the person left
                if auto_paused and player.is_paused:
                    log.info(autopause_msg.format(
                        state = "Unpausing",
                        channel = player.voice_client.channel,
                        reason = ""
                    ).strip())

                    self.server_specific_data[player.voice_client.guild]['auto_paused'] = False
                    player.resume()
            elif player.voice_client.channel == before.channel and player.voice_client.channel != after.channel:
                if not auto_paused and player.is_playing:
                    log.info(autopause_msg.format(
                        state = "Pausing",
                        channel = player.voice_client.channel,
                        reason = "(empty channel)"
                    ).strip())

                    self.server_specific_data[player.voice_client.guild]['auto_paused'] = True
                    player.pause()
        else: 
            if len(player.voice_client.channel.members) > 0:  # channel is not empty
                if auto_paused and player.is_paused:
                    log.info(autopause_msg.format(
                        state = "Unpausing",
                        channel = player.voice_client.channel,
                        reason = ""
                    ).strip())
 
                    self.server_specific_data[player.voice_client.guild]['auto_paused'] = False
                    player.resume()

    async def on_guild_update(self, before:discord.Guild, after:discord.Guild):
        if before.region != after.region:
            log.warning("Guild \"%s\" changed regions: %s -> %s" % (after.name, before.region, after.region))

            await self.reconnect_voice_client(after)

    async def on_guild_join(self, guild:discord.Guild):
        log.info("Bot has been joined guild: {}".format(guild.name))

<<<<<<< HEAD
    async def on_server_join(self, server:discord.Server):
        log.info("Bot has been joined server: {}".format(server.name))

        log.debug("Creating data folder for server %s", server.id)
        pathlib.Path('data/%s/' % server.id).mkdir(exist_ok=True)

        if len(self.servers) == 1:  # assume the person only just added the bot to a server
            await self._join_startup_channels(self.autojoin_channels, autosummon=self.config.auto_summon)

    async def on_server_remove(self, server: discord.Server):
        log.info("Bot has been removed from server: {}".format(server.name))
        log.debug('Updated server list:')
        [log.debug(' - ' + s.name) for s in self.servers]

        if server.id in self.players:
            self.players.pop(server.id).kill()


    async def on_server_available(self, server: discord.Server):
=======
        log.debug("Creating data folder for guild %s", guild.id)
        pathlib.Path('data/%s/' % guild.id).mkdir(exist_ok=True)

    async def on_guild_remove(self, guild:discord.Guild):
        log.info("Bot has been removed from guild: {}".format(guild.name))
        log.debug('Updated guild list:')
        [log.debug(' - ' + s.name) for s in self.guilds]

        if guild.id in self.players:
            self.players.pop(guild.id).kill()


    async def on_guild_available(self, guild:discord.Guild):
>>>>>>> ef17855c
        if not self.init_ok:
            return # Ignore pre-ready events

        log.debug("Guild \"{}\" has become available.".format(guild.name))

        player = self.get_player_in(guild)

        if player and player.is_paused:
            av_paused = self.server_specific_data[guild]['availability_paused']

            if av_paused:
                log.debug("Resuming player in \"{}\" due to availability.".format(guild.name))
                self.server_specific_data[guild]['availability_paused'] = False
                player.resume()


    async def on_server_unavailable(self, guild:discord.Guild):
        log.debug("Guild \"{}\" has become unavailable.".format(guild.name))

        player = self.get_player_in(guild)

        if player and player.is_playing:
            log.debug("Pausing player in \"{}\" due to unavailability.".format(guild.name))
            self.server_specific_data[guild]['availability_paused'] = True
            player.pause()

    def voice_client_in(self, guild):
        for vc in self.voice_clients:
            if vc.guild == guild:
                return vc
        return None<|MERGE_RESOLUTION|>--- conflicted
+++ resolved
@@ -2867,27 +2867,6 @@
     async def on_guild_join(self, guild:discord.Guild):
         log.info("Bot has been joined guild: {}".format(guild.name))
 
-<<<<<<< HEAD
-    async def on_server_join(self, server:discord.Server):
-        log.info("Bot has been joined server: {}".format(server.name))
-
-        log.debug("Creating data folder for server %s", server.id)
-        pathlib.Path('data/%s/' % server.id).mkdir(exist_ok=True)
-
-        if len(self.servers) == 1:  # assume the person only just added the bot to a server
-            await self._join_startup_channels(self.autojoin_channels, autosummon=self.config.auto_summon)
-
-    async def on_server_remove(self, server: discord.Server):
-        log.info("Bot has been removed from server: {}".format(server.name))
-        log.debug('Updated server list:')
-        [log.debug(' - ' + s.name) for s in self.servers]
-
-        if server.id in self.players:
-            self.players.pop(server.id).kill()
-
-
-    async def on_server_available(self, server: discord.Server):
-=======
         log.debug("Creating data folder for guild %s", guild.id)
         pathlib.Path('data/%s/' % guild.id).mkdir(exist_ok=True)
 
@@ -2901,7 +2880,6 @@
 
 
     async def on_guild_available(self, guild:discord.Guild):
->>>>>>> ef17855c
         if not self.init_ok:
             return # Ignore pre-ready events
 
